config INOTIFY
	bool "Inotify file change notification support"
	default n
	---help---
	  Say Y here to enable legacy in kernel inotify support.  Inotify is a
	  file change notification system.  It is a replacement for dnotify.
	  This option only provides the legacy inotify in kernel API.  There
	  are no in tree kernel users of this interface since it is deprecated.
	  You only need this if you are loading an out of tree kernel module
	  that uses inotify.

	  For more information, see <file:Documentation/filesystems/inotify.txt>

	  If unsure, say N.

config INOTIFY_USER
	bool "Inotify support for userspace"
<<<<<<< HEAD
	depends on FSNOTIFY
=======
	select FSNOTIFY
>>>>>>> 80ffb3cc
	default y
	---help---
	  Say Y here to enable inotify support for userspace, including the
	  associated system calls.  Inotify allows monitoring of both files and
	  directories via a single open fd.  Events are read from the file
	  descriptor, which is also select()- and poll()-able.
	  Inotify fixes numerous shortcomings in dnotify and introduces several
	  new features including multiple file events, one-shot support, and
	  unmount notification.

	  For more information, see <file:Documentation/filesystems/inotify.txt>

	  If unsure, say Y.<|MERGE_RESOLUTION|>--- conflicted
+++ resolved
@@ -15,11 +15,7 @@
 
 config INOTIFY_USER
 	bool "Inotify support for userspace"
-<<<<<<< HEAD
-	depends on FSNOTIFY
-=======
 	select FSNOTIFY
->>>>>>> 80ffb3cc
 	default y
 	---help---
 	  Say Y here to enable inotify support for userspace, including the
