/*
 * Copyright (C) 2007 Red Hat.  All rights reserved.
 *
 * This program is free software; you can redistribute it and/or
 * modify it under the terms of the GNU General Public
 * License v2 as published by the Free Software Foundation.
 *
 * This program is distributed in the hope that it will be useful,
 * but WITHOUT ANY WARRANTY; without even the implied warranty of
 * MERCHANTABILITY or FITNESS FOR A PARTICULAR PURPOSE.  See the GNU
 * General Public License for more details.
 *
 * You should have received a copy of the GNU General Public
 * License along with this program; if not, write to the
 * Free Software Foundation, Inc., 59 Temple Place - Suite 330,
 * Boston, MA 021110-1307, USA.
 */

#include <linux/fs.h>
#include <linux/string.h>
#include <linux/xattr.h>
#include <linux/posix_acl_xattr.h>
#include <linux/posix_acl.h>
#include <linux/sched.h>
#include <linux/slab.h>

#include "ctree.h"
#include "btrfs_inode.h"
#include "xattr.h"

struct posix_acl *btrfs_get_acl(struct inode *inode, int type)
{
	int size;
	const char *name;
	char *value = NULL;
	struct posix_acl *acl;

	switch (type) {
	case ACL_TYPE_ACCESS:
		name = XATTR_NAME_POSIX_ACL_ACCESS;
		break;
	case ACL_TYPE_DEFAULT:
		name = XATTR_NAME_POSIX_ACL_DEFAULT;
		break;
	default:
		BUG();
	}

	size = __btrfs_getxattr(inode, name, "", 0);
	if (size > 0) {
		value = kzalloc(size, GFP_KERNEL);
		if (!value)
			return ERR_PTR(-ENOMEM);
		size = __btrfs_getxattr(inode, name, value, size);
	}
	if (size > 0) {
		acl = posix_acl_from_xattr(&init_user_ns, value, size);
	} else if (size == -ERANGE || size == -ENODATA || size == 0) {
		acl = NULL;
	} else {
		acl = ERR_PTR(-EIO);
	}
	kfree(value);

	return acl;
}

/*
 * Needs to be called with fs_mutex held
 */
static int __btrfs_set_acl(struct btrfs_trans_handle *trans,
			 struct inode *inode, struct posix_acl *acl, int type)
{
	int ret, size = 0;
	const char *name;
	char *value = NULL;

	switch (type) {
	case ACL_TYPE_ACCESS:
		name = XATTR_NAME_POSIX_ACL_ACCESS;
		break;
	case ACL_TYPE_DEFAULT:
		if (!S_ISDIR(inode->i_mode))
			return acl ? -EINVAL : 0;
		name = XATTR_NAME_POSIX_ACL_DEFAULT;
		break;
	default:
		return -EINVAL;
	}

	if (acl) {
		size = posix_acl_xattr_size(acl->a_count);
		value = kmalloc(size, GFP_KERNEL);
		if (!value) {
			ret = -ENOMEM;
			goto out;
		}

		ret = posix_acl_to_xattr(&init_user_ns, acl, value, size);
		if (ret < 0)
			goto out;
	}

	ret = __btrfs_setxattr(trans, inode, name, value, size, 0);
out:
	kfree(value);

	if (!ret)
		set_cached_acl(inode, type, acl);

	return ret;
}

int btrfs_set_acl(struct inode *inode, struct posix_acl *acl, int type)
{
	int ret;
<<<<<<< HEAD
=======
	umode_t old_mode = inode->i_mode;
>>>>>>> bb176f67

	if (type == ACL_TYPE_ACCESS && acl) {
		ret = posix_acl_update_mode(inode, &inode->i_mode, &acl);
		if (ret)
			return ret;
	}
<<<<<<< HEAD
	return __btrfs_set_acl(NULL, inode, acl, type);
=======
	ret = __btrfs_set_acl(NULL, inode, acl, type);
	if (ret)
		inode->i_mode = old_mode;
	return ret;
>>>>>>> bb176f67
}

/*
 * btrfs_init_acl is already generally called under fs_mutex, so the locking
 * stuff has been fixed to work with that.  If the locking stuff changes, we
 * need to re-evaluate the acl locking stuff.
 */
int btrfs_init_acl(struct btrfs_trans_handle *trans,
		   struct inode *inode, struct inode *dir)
{
	struct posix_acl *default_acl, *acl;
	int ret = 0;

	/* this happens with subvols */
	if (!dir)
		return 0;

	ret = posix_acl_create(dir, &inode->i_mode, &default_acl, &acl);
	if (ret)
		return ret;

	if (default_acl) {
		ret = __btrfs_set_acl(trans, inode, default_acl,
				      ACL_TYPE_DEFAULT);
		posix_acl_release(default_acl);
	}

	if (acl) {
		if (!ret)
			ret = __btrfs_set_acl(trans, inode, acl,
					      ACL_TYPE_ACCESS);
		posix_acl_release(acl);
	}

	if (!default_acl && !acl)
		cache_no_acl(inode);
	return ret;
}<|MERGE_RESOLUTION|>--- conflicted
+++ resolved
@@ -114,24 +114,17 @@
 int btrfs_set_acl(struct inode *inode, struct posix_acl *acl, int type)
 {
 	int ret;
-<<<<<<< HEAD
-=======
 	umode_t old_mode = inode->i_mode;
->>>>>>> bb176f67
 
 	if (type == ACL_TYPE_ACCESS && acl) {
 		ret = posix_acl_update_mode(inode, &inode->i_mode, &acl);
 		if (ret)
 			return ret;
 	}
-<<<<<<< HEAD
-	return __btrfs_set_acl(NULL, inode, acl, type);
-=======
 	ret = __btrfs_set_acl(NULL, inode, acl, type);
 	if (ret)
 		inode->i_mode = old_mode;
 	return ret;
->>>>>>> bb176f67
 }
 
 /*
