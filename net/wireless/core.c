--- conflicted
+++ resolved
@@ -545,8 +545,6 @@
 		    (!rdev->ops->tdls_channel_switch ||
 		     !rdev->ops->tdls_cancel_channel_switch)))
 		return -EINVAL;
-<<<<<<< HEAD
-=======
 
 	/*
 	 * if a wiphy has unsupported modes for regulatory channel enforcement,
@@ -561,7 +559,6 @@
 				       BIT(NL80211_IFTYPE_AP_VLAN) |
 				       BIT(NL80211_IFTYPE_MONITOR)))
 		wiphy->regulatory_flags |= REGULATORY_IGNORE_STALE_KICKOFF;
->>>>>>> 81c41260
 
 	if (WARN_ON(wiphy->coalesce &&
 		    (!wiphy->coalesce->n_rules ||
