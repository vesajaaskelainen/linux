/*
 * Kernel Debugger Architecture Independent Main Code
 *
 * This file is subject to the terms and conditions of the GNU General Public
 * License.  See the file "COPYING" in the main directory of this archive
 * for more details.
 *
 * Copyright (C) 1999-2004 Silicon Graphics, Inc.  All Rights Reserved.
 * Copyright (C) 2000 Stephane Eranian <eranian@hpl.hp.com>
 * Xscale (R) modifications copyright (C) 2003 Intel Corporation.
 * Copyright (c) 2009 Wind River Systems, Inc.  All Rights Reserved.
 */

#include <linux/ctype.h>
#include <linux/types.h>
#include <linux/string.h>
#include <linux/kernel.h>
#include <linux/kmsg_dump.h>
#include <linux/reboot.h>
#include <linux/sched.h>
#include <linux/sched/loadavg.h>
#include <linux/sched/stat.h>
#include <linux/sched/debug.h>
#include <linux/sysrq.h>
#include <linux/smp.h>
#include <linux/utsname.h>
#include <linux/vmalloc.h>
#include <linux/atomic.h>
#include <linux/module.h>
#include <linux/moduleparam.h>
#include <linux/mm.h>
#include <linux/init.h>
#include <linux/kallsyms.h>
#include <linux/kgdb.h>
#include <linux/kdb.h>
#include <linux/notifier.h>
#include <linux/interrupt.h>
#include <linux/delay.h>
#include <linux/nmi.h>
#include <linux/time.h>
#include <linux/ptrace.h>
#include <linux/sysctl.h>
#include <linux/cpu.h>
#include <linux/kdebug.h>
#include <linux/proc_fs.h>
#include <linux/uaccess.h>
#include <linux/slab.h>
#include "kdb_private.h"

#undef	MODULE_PARAM_PREFIX
#define	MODULE_PARAM_PREFIX "kdb."

static int kdb_cmd_enabled = CONFIG_KDB_DEFAULT_ENABLE;
module_param_named(cmd_enable, kdb_cmd_enabled, int, 0600);

char kdb_grep_string[KDB_GREP_STRLEN];
int kdb_grepping_flag;
EXPORT_SYMBOL(kdb_grepping_flag);
int kdb_grep_leading;
int kdb_grep_trailing;

/*
 * Kernel debugger state flags
 */
unsigned int kdb_flags;

/*
 * kdb_lock protects updates to kdb_initial_cpu.  Used to
 * single thread processors through the kernel debugger.
 */
int kdb_initial_cpu = -1;	/* cpu number that owns kdb */
int kdb_nextline = 1;
int kdb_state;			/* General KDB state */

struct task_struct *kdb_current_task;
struct pt_regs *kdb_current_regs;

const char *kdb_diemsg;
static int kdb_go_count;
#ifdef CONFIG_KDB_CONTINUE_CATASTROPHIC
static unsigned int kdb_continue_catastrophic =
	CONFIG_KDB_CONTINUE_CATASTROPHIC;
#else
static unsigned int kdb_continue_catastrophic;
#endif

/* kdb_cmds_head describes the available commands. */
static LIST_HEAD(kdb_cmds_head);

typedef struct _kdbmsg {
	int	km_diag;	/* kdb diagnostic */
	char	*km_msg;	/* Corresponding message text */
} kdbmsg_t;

#define KDBMSG(msgnum, text) \
	{ KDB_##msgnum, text }

static kdbmsg_t kdbmsgs[] = {
	KDBMSG(NOTFOUND, "Command Not Found"),
	KDBMSG(ARGCOUNT, "Improper argument count, see usage."),
	KDBMSG(BADWIDTH, "Illegal value for BYTESPERWORD use 1, 2, 4 or 8, "
	       "8 is only allowed on 64 bit systems"),
	KDBMSG(BADRADIX, "Illegal value for RADIX use 8, 10 or 16"),
	KDBMSG(NOTENV, "Cannot find environment variable"),
	KDBMSG(NOENVVALUE, "Environment variable should have value"),
	KDBMSG(NOTIMP, "Command not implemented"),
	KDBMSG(ENVFULL, "Environment full"),
	KDBMSG(ENVBUFFULL, "Environment buffer full"),
	KDBMSG(TOOMANYBPT, "Too many breakpoints defined"),
#ifdef CONFIG_CPU_XSCALE
	KDBMSG(TOOMANYDBREGS, "More breakpoints than ibcr registers defined"),
#else
	KDBMSG(TOOMANYDBREGS, "More breakpoints than db registers defined"),
#endif
	KDBMSG(DUPBPT, "Duplicate breakpoint address"),
	KDBMSG(BPTNOTFOUND, "Breakpoint not found"),
	KDBMSG(BADMODE, "Invalid IDMODE"),
	KDBMSG(BADINT, "Illegal numeric value"),
	KDBMSG(INVADDRFMT, "Invalid symbolic address format"),
	KDBMSG(BADREG, "Invalid register name"),
	KDBMSG(BADCPUNUM, "Invalid cpu number"),
	KDBMSG(BADLENGTH, "Invalid length field"),
	KDBMSG(NOBP, "No Breakpoint exists"),
	KDBMSG(BADADDR, "Invalid address"),
	KDBMSG(NOPERM, "Permission denied"),
};
#undef KDBMSG

static const int __nkdb_err = ARRAY_SIZE(kdbmsgs);


/*
 * Initial environment.   This is all kept static and local to
 * this file.   We don't want to rely on the memory allocation
 * mechanisms in the kernel, so we use a very limited allocate-only
 * heap for new and altered environment variables.  The entire
 * environment is limited to a fixed number of entries (add more
 * to __env[] if required) and a fixed amount of heap (add more to
 * KDB_ENVBUFSIZE if required).
 */

static char *__env[31] = {
#if defined(CONFIG_SMP)
	"PROMPT=[%d]kdb> ",
#else
	"PROMPT=kdb> ",
#endif
	"MOREPROMPT=more> ",
	"RADIX=16",
	"MDCOUNT=8",		/* lines of md output */
	KDB_PLATFORM_ENV,
	"DTABCOUNT=30",
	"NOSECT=1",
};

static const int __nenv = ARRAY_SIZE(__env);

struct task_struct *kdb_curr_task(int cpu)
{
	struct task_struct *p = curr_task(cpu);
#ifdef	_TIF_MCA_INIT
	if ((task_thread_info(p)->flags & _TIF_MCA_INIT) && KDB_TSK(cpu))
		p = krp->p;
#endif
	return p;
}

/*
 * Check whether the flags of the current command and the permissions
 * of the kdb console has allow a command to be run.
 */
static inline bool kdb_check_flags(kdb_cmdflags_t flags, int permissions,
				   bool no_args)
{
	/* permissions comes from userspace so needs massaging slightly */
	permissions &= KDB_ENABLE_MASK;
	permissions |= KDB_ENABLE_ALWAYS_SAFE;

	/* some commands change group when launched with no arguments */
	if (no_args)
		permissions |= permissions << KDB_ENABLE_NO_ARGS_SHIFT;

	flags |= KDB_ENABLE_ALL;

	return permissions & flags;
}

/*
 * kdbgetenv - This function will return the character string value of
 *	an environment variable.
 * Parameters:
 *	match	A character string representing an environment variable.
 * Returns:
 *	NULL	No environment variable matches 'match'
 *	char*	Pointer to string value of environment variable.
 */
char *kdbgetenv(const char *match)
{
	char **ep = __env;
	int matchlen = strlen(match);
	int i;

	for (i = 0; i < __nenv; i++) {
		char *e = *ep++;

		if (!e)
			continue;

		if ((strncmp(match, e, matchlen) == 0)
		 && ((e[matchlen] == '\0')
		   || (e[matchlen] == '='))) {
			char *cp = strchr(e, '=');
			return cp ? ++cp : "";
		}
	}
	return NULL;
}

/*
 * kdballocenv - This function is used to allocate bytes for
 *	environment entries.
 * Parameters:
 *	match	A character string representing a numeric value
 * Outputs:
 *	*value  the unsigned long representation of the env variable 'match'
 * Returns:
 *	Zero on success, a kdb diagnostic on failure.
 * Remarks:
 *	We use a static environment buffer (envbuffer) to hold the values
 *	of dynamically generated environment variables (see kdb_set).  Buffer
 *	space once allocated is never free'd, so over time, the amount of space
 *	(currently 512 bytes) will be exhausted if env variables are changed
 *	frequently.
 */
static char *kdballocenv(size_t bytes)
{
#define	KDB_ENVBUFSIZE	512
	static char envbuffer[KDB_ENVBUFSIZE];
	static int envbufsize;
	char *ep = NULL;

	if ((KDB_ENVBUFSIZE - envbufsize) >= bytes) {
		ep = &envbuffer[envbufsize];
		envbufsize += bytes;
	}
	return ep;
}

/*
 * kdbgetulenv - This function will return the value of an unsigned
 *	long-valued environment variable.
 * Parameters:
 *	match	A character string representing a numeric value
 * Outputs:
 *	*value  the unsigned long representation of the env variable 'match'
 * Returns:
 *	Zero on success, a kdb diagnostic on failure.
 */
static int kdbgetulenv(const char *match, unsigned long *value)
{
	char *ep;

	ep = kdbgetenv(match);
	if (!ep)
		return KDB_NOTENV;
	if (strlen(ep) == 0)
		return KDB_NOENVVALUE;

	*value = simple_strtoul(ep, NULL, 0);

	return 0;
}

/*
 * kdbgetintenv - This function will return the value of an
 *	integer-valued environment variable.
 * Parameters:
 *	match	A character string representing an integer-valued env variable
 * Outputs:
 *	*value  the integer representation of the environment variable 'match'
 * Returns:
 *	Zero on success, a kdb diagnostic on failure.
 */
int kdbgetintenv(const char *match, int *value)
{
	unsigned long val;
	int diag;

	diag = kdbgetulenv(match, &val);
	if (!diag)
		*value = (int) val;
	return diag;
}

/*
 * kdb_setenv() - Alter an existing environment variable or create a new one.
 * @var: Name of the variable
 * @val: Value of the variable
 *
 * Return: Zero on success, a kdb diagnostic on failure.
 */
static int kdb_setenv(const char *var, const char *val)
{
	int i;
	char *ep;
	size_t varlen, vallen;

	varlen = strlen(var);
	vallen = strlen(val);
	ep = kdballocenv(varlen + vallen + 2);
	if (ep == (char *)0)
		return KDB_ENVBUFFULL;

	sprintf(ep, "%s=%s", var, val);

	for (i = 0; i < __nenv; i++) {
		if (__env[i]
		 && ((strncmp(__env[i], var, varlen) == 0)
		   && ((__env[i][varlen] == '\0')
		    || (__env[i][varlen] == '=')))) {
			__env[i] = ep;
			return 0;
		}
	}

	/*
	 * Wasn't existing variable.  Fit into slot.
	 */
	for (i = 0; i < __nenv-1; i++) {
		if (__env[i] == (char *)0) {
			__env[i] = ep;
			return 0;
		}
	}

	return KDB_ENVFULL;
}

/*
 * kdb_printenv() - Display the current environment variables.
 */
static void kdb_printenv(void)
{
	int i;

	for (i = 0; i < __nenv; i++) {
		if (__env[i])
			kdb_printf("%s\n", __env[i]);
	}
}

/*
 * kdbgetularg - This function will convert a numeric string into an
 *	unsigned long value.
 * Parameters:
 *	arg	A character string representing a numeric value
 * Outputs:
 *	*value  the unsigned long representation of arg.
 * Returns:
 *	Zero on success, a kdb diagnostic on failure.
 */
int kdbgetularg(const char *arg, unsigned long *value)
{
	char *endp;
	unsigned long val;

	val = simple_strtoul(arg, &endp, 0);

	if (endp == arg) {
		/*
		 * Also try base 16, for us folks too lazy to type the
		 * leading 0x...
		 */
		val = simple_strtoul(arg, &endp, 16);
		if (endp == arg)
			return KDB_BADINT;
	}

	*value = val;

	return 0;
}

int kdbgetu64arg(const char *arg, u64 *value)
{
	char *endp;
	u64 val;

	val = simple_strtoull(arg, &endp, 0);

	if (endp == arg) {

		val = simple_strtoull(arg, &endp, 16);
		if (endp == arg)
			return KDB_BADINT;
	}

	*value = val;

	return 0;
}

/*
 * kdb_set - This function implements the 'set' command.  Alter an
 *	existing environment variable or create a new one.
 */
int kdb_set(int argc, const char **argv)
{
	/*
	 * we can be invoked two ways:
	 *   set var=value    argv[1]="var", argv[2]="value"
	 *   set var = value  argv[1]="var", argv[2]="=", argv[3]="value"
	 * - if the latter, shift 'em down.
	 */
	if (argc == 3) {
		argv[2] = argv[3];
		argc--;
	}

	if (argc != 2)
		return KDB_ARGCOUNT;

	/*
	 * Censor sensitive variables
	 */
	if (strcmp(argv[1], "PROMPT") == 0 &&
	    !kdb_check_flags(KDB_ENABLE_MEM_READ, kdb_cmd_enabled, false))
		return KDB_NOPERM;

	/*
	 * Check for internal variables
	 */
	if (strcmp(argv[1], "KDBDEBUG") == 0) {
		unsigned int debugflags;
		char *cp;

		debugflags = simple_strtoul(argv[2], &cp, 0);
		if (cp == argv[2] || debugflags & ~KDB_DEBUG_FLAG_MASK) {
			kdb_printf("kdb: illegal debug flags '%s'\n",
				    argv[2]);
			return 0;
		}
		kdb_flags = (kdb_flags & ~KDB_DEBUG(MASK))
			| (debugflags << KDB_DEBUG_FLAG_SHIFT);

		return 0;
	}

	/*
	 * Tokenizer squashed the '=' sign.  argv[1] is variable
	 * name, argv[2] = value.
	 */
	return kdb_setenv(argv[1], argv[2]);
}

static int kdb_check_regs(void)
{
	if (!kdb_current_regs) {
		kdb_printf("No current kdb registers."
			   "  You may need to select another task\n");
		return KDB_BADREG;
	}
	return 0;
}

/*
 * kdbgetaddrarg - This function is responsible for parsing an
 *	address-expression and returning the value of the expression,
 *	symbol name, and offset to the caller.
 *
 *	The argument may consist of a numeric value (decimal or
 *	hexadecimal), a symbol name, a register name (preceded by the
 *	percent sign), an environment variable with a numeric value
 *	(preceded by a dollar sign) or a simple arithmetic expression
 *	consisting of a symbol name, +/-, and a numeric constant value
 *	(offset).
 * Parameters:
 *	argc	- count of arguments in argv
 *	argv	- argument vector
 *	*nextarg - index to next unparsed argument in argv[]
 *	regs	- Register state at time of KDB entry
 * Outputs:
 *	*value	- receives the value of the address-expression
 *	*offset - receives the offset specified, if any
 *	*name   - receives the symbol name, if any
 *	*nextarg - index to next unparsed argument in argv[]
 * Returns:
 *	zero is returned on success, a kdb diagnostic code is
 *      returned on error.
 */
int kdbgetaddrarg(int argc, const char **argv, int *nextarg,
		  unsigned long *value,  long *offset,
		  char **name)
{
	unsigned long addr;
	unsigned long off = 0;
	int positive;
	int diag;
	int found = 0;
	char *symname;
	char symbol = '\0';
	char *cp;
	kdb_symtab_t symtab;

	/*
	 * If the enable flags prohibit both arbitrary memory access
	 * and flow control then there are no reasonable grounds to
	 * provide symbol lookup.
	 */
	if (!kdb_check_flags(KDB_ENABLE_MEM_READ | KDB_ENABLE_FLOW_CTRL,
			     kdb_cmd_enabled, false))
		return KDB_NOPERM;

	/*
	 * Process arguments which follow the following syntax:
	 *
	 *  symbol | numeric-address [+/- numeric-offset]
	 *  %register
	 *  $environment-variable
	 */

	if (*nextarg > argc)
		return KDB_ARGCOUNT;

	symname = (char *)argv[*nextarg];

	/*
	 * If there is no whitespace between the symbol
	 * or address and the '+' or '-' symbols, we
	 * remember the character and replace it with a
	 * null so the symbol/value can be properly parsed
	 */
	cp = strpbrk(symname, "+-");
	if (cp != NULL) {
		symbol = *cp;
		*cp++ = '\0';
	}

	if (symname[0] == '$') {
		diag = kdbgetulenv(&symname[1], &addr);
		if (diag)
			return diag;
	} else if (symname[0] == '%') {
		diag = kdb_check_regs();
		if (diag)
			return diag;
		/* Implement register values with % at a later time as it is
		 * arch optional.
		 */
		return KDB_NOTIMP;
	} else {
		found = kdbgetsymval(symname, &symtab);
		if (found) {
			addr = symtab.sym_start;
		} else {
			diag = kdbgetularg(argv[*nextarg], &addr);
			if (diag)
				return diag;
		}
	}

	if (!found)
		found = kdbnearsym(addr, &symtab);

	(*nextarg)++;

	if (name)
		*name = symname;
	if (value)
		*value = addr;
	if (offset && name && *name)
		*offset = addr - symtab.sym_start;

	if ((*nextarg > argc)
	 && (symbol == '\0'))
		return 0;

	/*
	 * check for +/- and offset
	 */

	if (symbol == '\0') {
		if ((argv[*nextarg][0] != '+')
		 && (argv[*nextarg][0] != '-')) {
			/*
			 * Not our argument.  Return.
			 */
			return 0;
		} else {
			positive = (argv[*nextarg][0] == '+');
			(*nextarg)++;
		}
	} else
		positive = (symbol == '+');

	/*
	 * Now there must be an offset!
	 */
	if ((*nextarg > argc)
	 && (symbol == '\0')) {
		return KDB_INVADDRFMT;
	}

	if (!symbol) {
		cp = (char *)argv[*nextarg];
		(*nextarg)++;
	}

	diag = kdbgetularg(cp, &off);
	if (diag)
		return diag;

	if (!positive)
		off = -off;

	if (offset)
		*offset += off;

	if (value)
		*value += off;

	return 0;
}

static void kdb_cmderror(int diag)
{
	int i;

	if (diag >= 0) {
		kdb_printf("no error detected (diagnostic is %d)\n", diag);
		return;
	}

	for (i = 0; i < __nkdb_err; i++) {
		if (kdbmsgs[i].km_diag == diag) {
			kdb_printf("diag: %d: %s\n", diag, kdbmsgs[i].km_msg);
			return;
		}
	}

	kdb_printf("Unknown diag %d\n", -diag);
}

/*
 * kdb_defcmd, kdb_defcmd2 - This function implements the 'defcmd'
 *	command which defines one command as a set of other commands,
 *	terminated by endefcmd.  kdb_defcmd processes the initial
 *	'defcmd' command, kdb_defcmd2 is invoked from kdb_parse for
 *	the following commands until 'endefcmd'.
 * Inputs:
 *	argc	argument count
 *	argv	argument vector
 * Returns:
 *	zero for success, a kdb diagnostic if error
 */
struct kdb_macro {
	kdbtab_t cmd;			/* Macro command */
	struct list_head statements;	/* Associated statement list */
};

struct kdb_macro_statement {
	char *statement;		/* Statement text */
	struct list_head list_node;	/* Statement list node */
};

static struct kdb_macro *kdb_macro;
static bool defcmd_in_progress;

/* Forward references */
static int kdb_exec_defcmd(int argc, const char **argv);

static int kdb_defcmd2(const char *cmdstr, const char *argv0)
{
	struct kdb_macro_statement *kms;

	if (!kdb_macro)
		return KDB_NOTIMP;

	if (strcmp(argv0, "endefcmd") == 0) {
		defcmd_in_progress = false;
		if (!list_empty(&kdb_macro->statements))
			kdb_register(&kdb_macro->cmd);
		return 0;
	}

	kms = kmalloc(sizeof(*kms), GFP_KDB);
	if (!kms) {
		kdb_printf("Could not allocate new kdb macro command: %s\n",
			   cmdstr);
		return KDB_NOTIMP;
	}

	kms->statement = kdb_strdup(cmdstr, GFP_KDB);
	list_add_tail(&kms->list_node, &kdb_macro->statements);

	return 0;
}

static int kdb_defcmd(int argc, const char **argv)
{
	kdbtab_t *mp;

	if (defcmd_in_progress) {
		kdb_printf("kdb: nested defcmd detected, assuming missing "
			   "endefcmd\n");
		kdb_defcmd2("endefcmd", "endefcmd");
	}
	if (argc == 0) {
		kdbtab_t *kp;
		struct kdb_macro *kmp;
		struct kdb_macro_statement *kms;

		list_for_each_entry(kp, &kdb_cmds_head, list_node) {
			if (kp->func == kdb_exec_defcmd) {
				kdb_printf("defcmd %s \"%s\" \"%s\"\n",
					   kp->name, kp->usage, kp->help);
				kmp = container_of(kp, struct kdb_macro, cmd);
				list_for_each_entry(kms, &kmp->statements,
						    list_node)
					kdb_printf("%s", kms->statement);
				kdb_printf("endefcmd\n");
			}
		}
		return 0;
	}
	if (argc != 3)
		return KDB_ARGCOUNT;
	if (in_dbg_master()) {
		kdb_printf("Command only available during kdb_init()\n");
		return KDB_NOTIMP;
	}
	kdb_macro = kzalloc(sizeof(*kdb_macro), GFP_KDB);
	if (!kdb_macro)
		goto fail_defcmd;

	mp = &kdb_macro->cmd;
	mp->func = kdb_exec_defcmd;
	mp->minlen = 0;
	mp->flags = KDB_ENABLE_ALWAYS_SAFE;
	mp->name = kdb_strdup(argv[1], GFP_KDB);
	if (!mp->name)
		goto fail_name;
	mp->usage = kdb_strdup(argv[2], GFP_KDB);
	if (!mp->usage)
		goto fail_usage;
	mp->help = kdb_strdup(argv[3], GFP_KDB);
	if (!mp->help)
		goto fail_help;
	if (mp->usage[0] == '"') {
		strcpy(mp->usage, argv[2]+1);
		mp->usage[strlen(mp->usage)-1] = '\0';
	}
	if (mp->help[0] == '"') {
		strcpy(mp->help, argv[3]+1);
		mp->help[strlen(mp->help)-1] = '\0';
	}

	INIT_LIST_HEAD(&kdb_macro->statements);
	defcmd_in_progress = true;
	return 0;
fail_help:
	kfree(mp->usage);
fail_usage:
	kfree(mp->name);
fail_name:
	kfree(kdb_macro);
fail_defcmd:
	kdb_printf("Could not allocate new kdb_macro entry for %s\n", argv[1]);
	return KDB_NOTIMP;
}

/*
 * kdb_exec_defcmd - Execute the set of commands associated with this
 *	defcmd name.
 * Inputs:
 *	argc	argument count
 *	argv	argument vector
 * Returns:
 *	zero for success, a kdb diagnostic if error
 */
static int kdb_exec_defcmd(int argc, const char **argv)
{
	int ret;
	kdbtab_t *kp;
	struct kdb_macro *kmp;
	struct kdb_macro_statement *kms;

	if (argc != 0)
		return KDB_ARGCOUNT;

	list_for_each_entry(kp, &kdb_cmds_head, list_node) {
		if (strcmp(kp->name, argv[0]) == 0)
			break;
	}
	if (list_entry_is_head(kp, &kdb_cmds_head, list_node)) {
		kdb_printf("kdb_exec_defcmd: could not find commands for %s\n",
			   argv[0]);
		return KDB_NOTIMP;
	}
	kmp = container_of(kp, struct kdb_macro, cmd);
	list_for_each_entry(kms, &kmp->statements, list_node) {
		/*
		 * Recursive use of kdb_parse, do not use argv after this point.
		 */
		argv = NULL;
		kdb_printf("[%s]kdb> %s\n", kmp->cmd.name, kms->statement);
		ret = kdb_parse(kms->statement);
		if (ret)
			return ret;
	}
	return 0;
}

/* Command history */
#define KDB_CMD_HISTORY_COUNT	32
#define CMD_BUFLEN		200	/* kdb_printf: max printline
					 * size == 256 */
static unsigned int cmd_head, cmd_tail;
static unsigned int cmdptr;
static char cmd_hist[KDB_CMD_HISTORY_COUNT][CMD_BUFLEN];
static char cmd_cur[CMD_BUFLEN];

/*
 * The "str" argument may point to something like  | grep xyz
 */
static void parse_grep(const char *str)
{
	int	len;
	char	*cp = (char *)str, *cp2;

	/* sanity check: we should have been called with the \ first */
	if (*cp != '|')
		return;
	cp++;
	while (isspace(*cp))
		cp++;
	if (!str_has_prefix(cp, "grep ")) {
		kdb_printf("invalid 'pipe', see grephelp\n");
		return;
	}
	cp += 5;
	while (isspace(*cp))
		cp++;
	cp2 = strchr(cp, '\n');
	if (cp2)
		*cp2 = '\0'; /* remove the trailing newline */
	len = strlen(cp);
	if (len == 0) {
		kdb_printf("invalid 'pipe', see grephelp\n");
		return;
	}
	/* now cp points to a nonzero length search string */
	if (*cp == '"') {
		/* allow it be "x y z" by removing the "'s - there must
		   be two of them */
		cp++;
		cp2 = strchr(cp, '"');
		if (!cp2) {
			kdb_printf("invalid quoted string, see grephelp\n");
			return;
		}
		*cp2 = '\0'; /* end the string where the 2nd " was */
	}
	kdb_grep_leading = 0;
	if (*cp == '^') {
		kdb_grep_leading = 1;
		cp++;
	}
	len = strlen(cp);
	kdb_grep_trailing = 0;
	if (*(cp+len-1) == '$') {
		kdb_grep_trailing = 1;
		*(cp+len-1) = '\0';
	}
	len = strlen(cp);
	if (!len)
		return;
	if (len >= KDB_GREP_STRLEN) {
		kdb_printf("search string too long\n");
		return;
	}
	strcpy(kdb_grep_string, cp);
	kdb_grepping_flag++;
	return;
}

/*
 * kdb_parse - Parse the command line, search the command table for a
 *	matching command and invoke the command function.  This
 *	function may be called recursively, if it is, the second call
 *	will overwrite argv and cbuf.  It is the caller's
 *	responsibility to save their argv if they recursively call
 *	kdb_parse().
 * Parameters:
 *      cmdstr	The input command line to be parsed.
 *	regs	The registers at the time kdb was entered.
 * Returns:
 *	Zero for success, a kdb diagnostic if failure.
 * Remarks:
 *	Limited to 20 tokens.
 *
 *	Real rudimentary tokenization. Basically only whitespace
 *	is considered a token delimiter (but special consideration
 *	is taken of the '=' sign as used by the 'set' command).
 *
 *	The algorithm used to tokenize the input string relies on
 *	there being at least one whitespace (or otherwise useless)
 *	character between tokens as the character immediately following
 *	the token is altered in-place to a null-byte to terminate the
 *	token string.
 */

#define MAXARGC	20

int kdb_parse(const char *cmdstr)
{
	static char *argv[MAXARGC];
	static int argc;
	static char cbuf[CMD_BUFLEN+2];
	char *cp;
	char *cpp, quoted;
	kdbtab_t *tp;
	int escaped, ignore_errors = 0, check_grep = 0;

	/*
	 * First tokenize the command string.
	 */
	cp = (char *)cmdstr;

	if (KDB_FLAG(CMD_INTERRUPT)) {
		/* Previous command was interrupted, newline must not
		 * repeat the command */
		KDB_FLAG_CLEAR(CMD_INTERRUPT);
		KDB_STATE_SET(PAGER);
		argc = 0;	/* no repeat */
	}

	if (*cp != '\n' && *cp != '\0') {
		argc = 0;
		cpp = cbuf;
		while (*cp) {
			/* skip whitespace */
			while (isspace(*cp))
				cp++;
			if ((*cp == '\0') || (*cp == '\n') ||
			    (*cp == '#' && !defcmd_in_progress))
				break;
			/* special case: check for | grep pattern */
			if (*cp == '|') {
				check_grep++;
				break;
			}
			if (cpp >= cbuf + CMD_BUFLEN) {
				kdb_printf("kdb_parse: command buffer "
					   "overflow, command ignored\n%s\n",
					   cmdstr);
				return KDB_NOTFOUND;
			}
			if (argc >= MAXARGC - 1) {
				kdb_printf("kdb_parse: too many arguments, "
					   "command ignored\n%s\n", cmdstr);
				return KDB_NOTFOUND;
			}
			argv[argc++] = cpp;
			escaped = 0;
			quoted = '\0';
			/* Copy to next unquoted and unescaped
			 * whitespace or '=' */
			while (*cp && *cp != '\n' &&
			       (escaped || quoted || !isspace(*cp))) {
				if (cpp >= cbuf + CMD_BUFLEN)
					break;
				if (escaped) {
					escaped = 0;
					*cpp++ = *cp++;
					continue;
				}
				if (*cp == '\\') {
					escaped = 1;
					++cp;
					continue;
				}
				if (*cp == quoted)
					quoted = '\0';
				else if (*cp == '\'' || *cp == '"')
					quoted = *cp;
				*cpp = *cp++;
				if (*cpp == '=' && !quoted)
					break;
				++cpp;
			}
			*cpp++ = '\0';	/* Squash a ws or '=' character */
		}
	}
	if (!argc)
		return 0;
	if (check_grep)
		parse_grep(cp);
	if (defcmd_in_progress) {
		int result = kdb_defcmd2(cmdstr, argv[0]);
		if (!defcmd_in_progress) {
			argc = 0;	/* avoid repeat on endefcmd */
			*(argv[0]) = '\0';
		}
		return result;
	}
	if (argv[0][0] == '-' && argv[0][1] &&
	    (argv[0][1] < '0' || argv[0][1] > '9')) {
		ignore_errors = 1;
		++argv[0];
	}

	list_for_each_entry(tp, &kdb_cmds_head, list_node) {
		/*
		 * If this command is allowed to be abbreviated,
		 * check to see if this is it.
		 */
		if (tp->minlen && (strlen(argv[0]) <= tp->minlen) &&
		    (strncmp(argv[0], tp->name, tp->minlen) == 0))
			break;

		if (strcmp(argv[0], tp->name) == 0)
			break;
	}

	/*
	 * If we don't find a command by this name, see if the first
	 * few characters of this match any of the known commands.
	 * e.g., md1c20 should match md.
	 */
	if (list_entry_is_head(tp, &kdb_cmds_head, list_node)) {
		list_for_each_entry(tp, &kdb_cmds_head, list_node) {
			if (strncmp(argv[0], tp->name, strlen(tp->name)) == 0)
				break;
		}
	}

	if (!list_entry_is_head(tp, &kdb_cmds_head, list_node)) {
		int result;

		if (!kdb_check_flags(tp->flags, kdb_cmd_enabled, argc <= 1))
			return KDB_NOPERM;

		KDB_STATE_SET(CMD);
		result = (*tp->func)(argc-1, (const char **)argv);
		if (result && ignore_errors && result > KDB_CMD_GO)
			result = 0;
		KDB_STATE_CLEAR(CMD);

		if (tp->flags & KDB_REPEAT_WITH_ARGS)
			return result;

		argc = tp->flags & KDB_REPEAT_NO_ARGS ? 1 : 0;
		if (argv[argc])
			*(argv[argc]) = '\0';
		return result;
	}

	/*
	 * If the input with which we were presented does not
	 * map to an existing command, attempt to parse it as an
	 * address argument and display the result.   Useful for
	 * obtaining the address of a variable, or the nearest symbol
	 * to an address contained in a register.
	 */
	{
		unsigned long value;
		char *name = NULL;
		long offset;
		int nextarg = 0;

		if (kdbgetaddrarg(0, (const char **)argv, &nextarg,
				  &value, &offset, &name)) {
			return KDB_NOTFOUND;
		}

		kdb_printf("%s = ", argv[0]);
		kdb_symbol_print(value, NULL, KDB_SP_DEFAULT);
		kdb_printf("\n");
		return 0;
	}
}


static int handle_ctrl_cmd(char *cmd)
{
#define CTRL_P	16
#define CTRL_N	14

	/* initial situation */
	if (cmd_head == cmd_tail)
		return 0;
	switch (*cmd) {
	case CTRL_P:
		if (cmdptr != cmd_tail)
			cmdptr = (cmdptr + KDB_CMD_HISTORY_COUNT - 1) %
				 KDB_CMD_HISTORY_COUNT;
		strscpy(cmd_cur, cmd_hist[cmdptr], CMD_BUFLEN);
		return 1;
	case CTRL_N:
		if (cmdptr != cmd_head)
			cmdptr = (cmdptr+1) % KDB_CMD_HISTORY_COUNT;
		strscpy(cmd_cur, cmd_hist[cmdptr], CMD_BUFLEN);
		return 1;
	}
	return 0;
}

/*
 * kdb_reboot - This function implements the 'reboot' command.  Reboot
 *	the system immediately, or loop for ever on failure.
 */
static int kdb_reboot(int argc, const char **argv)
{
	emergency_restart();
	kdb_printf("Hmm, kdb_reboot did not reboot, spinning here\n");
	while (1)
		cpu_relax();
	/* NOTREACHED */
	return 0;
}

static void kdb_dumpregs(struct pt_regs *regs)
{
	int old_lvl = console_loglevel;
	console_loglevel = CONSOLE_LOGLEVEL_MOTORMOUTH;
	kdb_trap_printk++;
	show_regs(regs);
	kdb_trap_printk--;
	kdb_printf("\n");
	console_loglevel = old_lvl;
}

static void kdb_set_current_task(struct task_struct *p)
{
	kdb_current_task = p;

	if (kdb_task_has_cpu(p)) {
		kdb_current_regs = KDB_TSKREGS(kdb_process_cpu(p));
		return;
	}
	kdb_current_regs = NULL;
}

static void drop_newline(char *buf)
{
	size_t len = strlen(buf);

	if (len == 0)
		return;
	if (*(buf + len - 1) == '\n')
		*(buf + len - 1) = '\0';
}

/*
 * kdb_local - The main code for kdb.  This routine is invoked on a
 *	specific processor, it is not global.  The main kdb() routine
 *	ensures that only one processor at a time is in this routine.
 *	This code is called with the real reason code on the first
 *	entry to a kdb session, thereafter it is called with reason
 *	SWITCH, even if the user goes back to the original cpu.
 * Inputs:
 *	reason		The reason KDB was invoked
 *	error		The hardware-defined error code
 *	regs		The exception frame at time of fault/breakpoint.
 *	db_result	Result code from the break or debug point.
 * Returns:
 *	0	KDB was invoked for an event which it wasn't responsible
 *	1	KDB handled the event for which it was invoked.
 *	KDB_CMD_GO	User typed 'go'.
 *	KDB_CMD_CPU	User switched to another cpu.
 *	KDB_CMD_SS	Single step.
 */
static int kdb_local(kdb_reason_t reason, int error, struct pt_regs *regs,
		     kdb_dbtrap_t db_result)
{
	char *cmdbuf;
	int diag;
	struct task_struct *kdb_current =
		kdb_curr_task(raw_smp_processor_id());

	KDB_DEBUG_STATE("kdb_local 1", reason);
	kdb_go_count = 0;
	if (reason == KDB_REASON_DEBUG) {
		/* special case below */
	} else {
		kdb_printf("\nEntering kdb (current=0x%px, pid %d) ",
			   kdb_current, kdb_current ? kdb_current->pid : 0);
#if defined(CONFIG_SMP)
		kdb_printf("on processor %d ", raw_smp_processor_id());
#endif
	}

	switch (reason) {
	case KDB_REASON_DEBUG:
	{
		/*
		 * If re-entering kdb after a single step
		 * command, don't print the message.
		 */
		switch (db_result) {
		case KDB_DB_BPT:
			kdb_printf("\nEntering kdb (0x%px, pid %d) ",
				   kdb_current, kdb_current->pid);
#if defined(CONFIG_SMP)
			kdb_printf("on processor %d ", raw_smp_processor_id());
#endif
			kdb_printf("due to Debug @ " kdb_machreg_fmt "\n",
				   instruction_pointer(regs));
			break;
		case KDB_DB_SS:
			break;
		case KDB_DB_SSBPT:
			KDB_DEBUG_STATE("kdb_local 4", reason);
			return 1;	/* kdba_db_trap did the work */
		default:
			kdb_printf("kdb: Bad result from kdba_db_trap: %d\n",
				   db_result);
			break;
		}

	}
		break;
	case KDB_REASON_ENTER:
		if (KDB_STATE(KEYBOARD))
			kdb_printf("due to Keyboard Entry\n");
		else
			kdb_printf("due to KDB_ENTER()\n");
		break;
	case KDB_REASON_KEYBOARD:
		KDB_STATE_SET(KEYBOARD);
		kdb_printf("due to Keyboard Entry\n");
		break;
	case KDB_REASON_ENTER_SLAVE:
		/* drop through, slaves only get released via cpu switch */
	case KDB_REASON_SWITCH:
		kdb_printf("due to cpu switch\n");
		break;
	case KDB_REASON_OOPS:
		kdb_printf("Oops: %s\n", kdb_diemsg);
		kdb_printf("due to oops @ " kdb_machreg_fmt "\n",
			   instruction_pointer(regs));
		kdb_dumpregs(regs);
		break;
	case KDB_REASON_SYSTEM_NMI:
		kdb_printf("due to System NonMaskable Interrupt\n");
		break;
	case KDB_REASON_NMI:
		kdb_printf("due to NonMaskable Interrupt @ "
			   kdb_machreg_fmt "\n",
			   instruction_pointer(regs));
		break;
	case KDB_REASON_SSTEP:
	case KDB_REASON_BREAK:
		kdb_printf("due to %s @ " kdb_machreg_fmt "\n",
			   reason == KDB_REASON_BREAK ?
			   "Breakpoint" : "SS trap", instruction_pointer(regs));
		/*
		 * Determine if this breakpoint is one that we
		 * are interested in.
		 */
		if (db_result != KDB_DB_BPT) {
			kdb_printf("kdb: error return from kdba_bp_trap: %d\n",
				   db_result);
			KDB_DEBUG_STATE("kdb_local 6", reason);
			return 0;	/* Not for us, dismiss it */
		}
		break;
	case KDB_REASON_RECURSE:
		kdb_printf("due to Recursion @ " kdb_machreg_fmt "\n",
			   instruction_pointer(regs));
		break;
	default:
		kdb_printf("kdb: unexpected reason code: %d\n", reason);
		KDB_DEBUG_STATE("kdb_local 8", reason);
		return 0;	/* Not for us, dismiss it */
	}

	while (1) {
		/*
		 * Initialize pager context.
		 */
		kdb_nextline = 1;
		KDB_STATE_CLEAR(SUPPRESS);
		kdb_grepping_flag = 0;
		/* ensure the old search does not leak into '/' commands */
		kdb_grep_string[0] = '\0';

		cmdbuf = cmd_cur;
		*cmdbuf = '\0';
		*(cmd_hist[cmd_head]) = '\0';

do_full_getstr:
		/* PROMPT can only be set if we have MEM_READ permission. */
		snprintf(kdb_prompt_str, CMD_BUFLEN, kdbgetenv("PROMPT"),
			 raw_smp_processor_id());
		if (defcmd_in_progress)
			strncat(kdb_prompt_str, "[defcmd]", CMD_BUFLEN);

		/*
		 * Fetch command from keyboard
		 */
		cmdbuf = kdb_getstr(cmdbuf, CMD_BUFLEN, kdb_prompt_str);
		if (*cmdbuf != '\n') {
			if (*cmdbuf < 32) {
				if (cmdptr == cmd_head) {
					strscpy(cmd_hist[cmd_head], cmd_cur,
						CMD_BUFLEN);
					*(cmd_hist[cmd_head] +
					  strlen(cmd_hist[cmd_head])-1) = '\0';
				}
				if (!handle_ctrl_cmd(cmdbuf))
					*(cmd_cur+strlen(cmd_cur)-1) = '\0';
				cmdbuf = cmd_cur;
				goto do_full_getstr;
			} else {
				strscpy(cmd_hist[cmd_head], cmd_cur,
					CMD_BUFLEN);
			}

			cmd_head = (cmd_head+1) % KDB_CMD_HISTORY_COUNT;
			if (cmd_head == cmd_tail)
				cmd_tail = (cmd_tail+1) % KDB_CMD_HISTORY_COUNT;
		}

		cmdptr = cmd_head;
		diag = kdb_parse(cmdbuf);
		if (diag == KDB_NOTFOUND) {
			drop_newline(cmdbuf);
			kdb_printf("Unknown kdb command: '%s'\n", cmdbuf);
			diag = 0;
		}
		if (diag == KDB_CMD_GO
		 || diag == KDB_CMD_CPU
		 || diag == KDB_CMD_SS
		 || diag == KDB_CMD_KGDB)
			break;

		if (diag)
			kdb_cmderror(diag);
	}
	KDB_DEBUG_STATE("kdb_local 9", diag);
	return diag;
}


/*
 * kdb_print_state - Print the state data for the current processor
 *	for debugging.
 * Inputs:
 *	text		Identifies the debug point
 *	value		Any integer value to be printed, e.g. reason code.
 */
void kdb_print_state(const char *text, int value)
{
	kdb_printf("state: %s cpu %d value %d initial %d state %x\n",
		   text, raw_smp_processor_id(), value, kdb_initial_cpu,
		   kdb_state);
}

/*
 * kdb_main_loop - After initial setup and assignment of the
 *	controlling cpu, all cpus are in this loop.  One cpu is in
 *	control and will issue the kdb prompt, the others will spin
 *	until 'go' or cpu switch.
 *
 *	To get a consistent view of the kernel stacks for all
 *	processes, this routine is invoked from the main kdb code via
 *	an architecture specific routine.  kdba_main_loop is
 *	responsible for making the kernel stacks consistent for all
 *	processes, there should be no difference between a blocked
 *	process and a running process as far as kdb is concerned.
 * Inputs:
 *	reason		The reason KDB was invoked
 *	error		The hardware-defined error code
 *	reason2		kdb's current reason code.
 *			Initially error but can change
 *			according to kdb state.
 *	db_result	Result code from break or debug point.
 *	regs		The exception frame at time of fault/breakpoint.
 *			should always be valid.
 * Returns:
 *	0	KDB was invoked for an event which it wasn't responsible
 *	1	KDB handled the event for which it was invoked.
 */
int kdb_main_loop(kdb_reason_t reason, kdb_reason_t reason2, int error,
	      kdb_dbtrap_t db_result, struct pt_regs *regs)
{
	int result = 1;
	/* Stay in kdb() until 'go', 'ss[b]' or an error */
	while (1) {
		/*
		 * All processors except the one that is in control
		 * will spin here.
		 */
		KDB_DEBUG_STATE("kdb_main_loop 1", reason);
		while (KDB_STATE(HOLD_CPU)) {
			/* state KDB is turned off by kdb_cpu to see if the
			 * other cpus are still live, each cpu in this loop
			 * turns it back on.
			 */
			if (!KDB_STATE(KDB))
				KDB_STATE_SET(KDB);
		}

		KDB_STATE_CLEAR(SUPPRESS);
		KDB_DEBUG_STATE("kdb_main_loop 2", reason);
		if (KDB_STATE(LEAVING))
			break;	/* Another cpu said 'go' */
		/* Still using kdb, this processor is in control */
		result = kdb_local(reason2, error, regs, db_result);
		KDB_DEBUG_STATE("kdb_main_loop 3", result);

		if (result == KDB_CMD_CPU)
			break;

		if (result == KDB_CMD_SS) {
			KDB_STATE_SET(DOING_SS);
			break;
		}

		if (result == KDB_CMD_KGDB) {
			if (!KDB_STATE(DOING_KGDB))
				kdb_printf("Entering please attach debugger "
					   "or use $D#44+ or $3#33\n");
			break;
		}
		if (result && result != 1 && result != KDB_CMD_GO)
			kdb_printf("\nUnexpected kdb_local return code %d\n",
				   result);
		KDB_DEBUG_STATE("kdb_main_loop 4", reason);
		break;
	}
	if (KDB_STATE(DOING_SS))
		KDB_STATE_CLEAR(SSBPT);

	/* Clean up any keyboard devices before leaving */
	kdb_kbd_cleanup_state();

	return result;
}

/*
 * kdb_mdr - This function implements the guts of the 'mdr', memory
 * read command.
 *	mdr  <addr arg>,<byte count>
 * Inputs:
 *	addr	Start address
 *	count	Number of bytes
 * Returns:
 *	Always 0.  Any errors are detected and printed by kdb_getarea.
 */
static int kdb_mdr(unsigned long addr, unsigned int count)
{
	unsigned char c;
	while (count--) {
		if (kdb_getarea(c, addr))
			return 0;
		kdb_printf("%02x", c);
		addr++;
	}
	kdb_printf("\n");
	return 0;
}

/*
 * kdb_md - This function implements the 'md', 'md1', 'md2', 'md4',
 *	'md8' 'mdr' and 'mds' commands.
 *
 *	md|mds  [<addr arg> [<line count> [<radix>]]]
 *	mdWcN	[<addr arg> [<line count> [<radix>]]]
 *		where W = is the width (1, 2, 4 or 8) and N is the count.
 *		for eg., md1c20 reads 20 bytes, 1 at a time.
 *	mdr  <addr arg>,<byte count>
 */
static void kdb_md_line(const char *fmtstr, unsigned long addr,
			int symbolic, int nosect, int bytesperword,
			int num, int repeat, int phys)
{
	/* print just one line of data */
	kdb_symtab_t symtab;
	char cbuf[32];
	char *c = cbuf;
	int i;
	int j;
	unsigned long word;

	memset(cbuf, '\0', sizeof(cbuf));
	if (phys)
		kdb_printf("phys " kdb_machreg_fmt0 " ", addr);
	else
		kdb_printf(kdb_machreg_fmt0 " ", addr);

	for (i = 0; i < num && repeat--; i++) {
		if (phys) {
			if (kdb_getphysword(&word, addr, bytesperword))
				break;
		} else if (kdb_getword(&word, addr, bytesperword))
			break;
		kdb_printf(fmtstr, word);
		if (symbolic)
			kdbnearsym(word, &symtab);
		else
			memset(&symtab, 0, sizeof(symtab));
		if (symtab.sym_name) {
			kdb_symbol_print(word, &symtab, 0);
			if (!nosect) {
				kdb_printf("\n");
				kdb_printf("                       %s %s "
					   kdb_machreg_fmt " "
					   kdb_machreg_fmt " "
					   kdb_machreg_fmt, symtab.mod_name,
					   symtab.sec_name, symtab.sec_start,
					   symtab.sym_start, symtab.sym_end);
			}
			addr += bytesperword;
		} else {
			union {
				u64 word;
				unsigned char c[8];
			} wc;
			unsigned char *cp;
#ifdef	__BIG_ENDIAN
			cp = wc.c + 8 - bytesperword;
#else
			cp = wc.c;
#endif
			wc.word = word;
#define printable_char(c) \
	({unsigned char __c = c; isascii(__c) && isprint(__c) ? __c : '.'; })
			for (j = 0; j < bytesperword; j++)
				*c++ = printable_char(*cp++);
			addr += bytesperword;
#undef printable_char
		}
	}
	kdb_printf("%*s %s\n", (int)((num-i)*(2*bytesperword + 1)+1),
		   " ", cbuf);
}

static int kdb_md(int argc, const char **argv)
{
	static unsigned long last_addr;
	static int last_radix, last_bytesperword, last_repeat;
	int radix = 16, mdcount = 8, bytesperword = KDB_WORD_SIZE, repeat;
	int nosect = 0;
	char fmtchar, fmtstr[64];
	unsigned long addr;
	unsigned long word;
	long offset = 0;
	int symbolic = 0;
	int valid = 0;
	int phys = 0;
	int raw = 0;

	kdbgetintenv("MDCOUNT", &mdcount);
	kdbgetintenv("RADIX", &radix);
	kdbgetintenv("BYTESPERWORD", &bytesperword);

	/* Assume 'md <addr>' and start with environment values */
	repeat = mdcount * 16 / bytesperword;

	if (strcmp(argv[0], "mdr") == 0) {
		if (argc == 2 || (argc == 0 && last_addr != 0))
			valid = raw = 1;
		else
			return KDB_ARGCOUNT;
	} else if (isdigit(argv[0][2])) {
		bytesperword = (int)(argv[0][2] - '0');
		if (bytesperword == 0) {
			bytesperword = last_bytesperword;
			if (bytesperword == 0)
				bytesperword = 4;
		}
		last_bytesperword = bytesperword;
		repeat = mdcount * 16 / bytesperword;
		if (!argv[0][3])
			valid = 1;
		else if (argv[0][3] == 'c' && argv[0][4]) {
			char *p;
			repeat = simple_strtoul(argv[0] + 4, &p, 10);
			mdcount = ((repeat * bytesperword) + 15) / 16;
			valid = !*p;
		}
		last_repeat = repeat;
	} else if (strcmp(argv[0], "md") == 0)
		valid = 1;
	else if (strcmp(argv[0], "mds") == 0)
		valid = 1;
	else if (strcmp(argv[0], "mdp") == 0) {
		phys = valid = 1;
	}
	if (!valid)
		return KDB_NOTFOUND;

	if (argc == 0) {
		if (last_addr == 0)
			return KDB_ARGCOUNT;
		addr = last_addr;
		radix = last_radix;
		bytesperword = last_bytesperword;
		repeat = last_repeat;
		if (raw)
			mdcount = repeat;
		else
			mdcount = ((repeat * bytesperword) + 15) / 16;
	}

	if (argc) {
		unsigned long val;
		int diag, nextarg = 1;
		diag = kdbgetaddrarg(argc, argv, &nextarg, &addr,
				     &offset, NULL);
		if (diag)
			return diag;
		if (argc > nextarg+2)
			return KDB_ARGCOUNT;

		if (argc >= nextarg) {
			diag = kdbgetularg(argv[nextarg], &val);
			if (!diag) {
				mdcount = (int) val;
				if (raw)
					repeat = mdcount;
				else
					repeat = mdcount * 16 / bytesperword;
			}
		}
		if (argc >= nextarg+1) {
			diag = kdbgetularg(argv[nextarg+1], &val);
			if (!diag)
				radix = (int) val;
		}
	}

	if (strcmp(argv[0], "mdr") == 0) {
		int ret;
		last_addr = addr;
		ret = kdb_mdr(addr, mdcount);
		last_addr += mdcount;
		last_repeat = mdcount;
		last_bytesperword = bytesperword; // to make REPEAT happy
		return ret;
	}

	switch (radix) {
	case 10:
		fmtchar = 'd';
		break;
	case 16:
		fmtchar = 'x';
		break;
	case 8:
		fmtchar = 'o';
		break;
	default:
		return KDB_BADRADIX;
	}

	last_radix = radix;

	if (bytesperword > KDB_WORD_SIZE)
		return KDB_BADWIDTH;

	switch (bytesperword) {
	case 8:
		sprintf(fmtstr, "%%16.16l%c ", fmtchar);
		break;
	case 4:
		sprintf(fmtstr, "%%8.8l%c ", fmtchar);
		break;
	case 2:
		sprintf(fmtstr, "%%4.4l%c ", fmtchar);
		break;
	case 1:
		sprintf(fmtstr, "%%2.2l%c ", fmtchar);
		break;
	default:
		return KDB_BADWIDTH;
	}

	last_repeat = repeat;
	last_bytesperword = bytesperword;

	if (strcmp(argv[0], "mds") == 0) {
		symbolic = 1;
		/* Do not save these changes as last_*, they are temporary mds
		 * overrides.
		 */
		bytesperword = KDB_WORD_SIZE;
		repeat = mdcount;
		kdbgetintenv("NOSECT", &nosect);
	}

	/* Round address down modulo BYTESPERWORD */

	addr &= ~(bytesperword-1);

	while (repeat > 0) {
		unsigned long a;
		int n, z, num = (symbolic ? 1 : (16 / bytesperword));

		if (KDB_FLAG(CMD_INTERRUPT))
			return 0;
		for (a = addr, z = 0; z < repeat; a += bytesperword, ++z) {
			if (phys) {
				if (kdb_getphysword(&word, a, bytesperword)
						|| word)
					break;
			} else if (kdb_getword(&word, a, bytesperword) || word)
				break;
		}
		n = min(num, repeat);
		kdb_md_line(fmtstr, addr, symbolic, nosect, bytesperword,
			    num, repeat, phys);
		addr += bytesperword * n;
		repeat -= n;
		z = (z + num - 1) / num;
		if (z > 2) {
			int s = num * (z-2);
			kdb_printf(kdb_machreg_fmt0 "-" kdb_machreg_fmt0
				   " zero suppressed\n",
				addr, addr + bytesperword * s - 1);
			addr += bytesperword * s;
			repeat -= s;
		}
	}
	last_addr = addr;

	return 0;
}

/*
 * kdb_mm - This function implements the 'mm' command.
 *	mm address-expression new-value
 * Remarks:
 *	mm works on machine words, mmW works on bytes.
 */
static int kdb_mm(int argc, const char **argv)
{
	int diag;
	unsigned long addr;
	long offset = 0;
	unsigned long contents;
	int nextarg;
	int width;

	if (argv[0][2] && !isdigit(argv[0][2]))
		return KDB_NOTFOUND;

	if (argc < 2)
		return KDB_ARGCOUNT;

	nextarg = 1;
	diag = kdbgetaddrarg(argc, argv, &nextarg, &addr, &offset, NULL);
	if (diag)
		return diag;

	if (nextarg > argc)
		return KDB_ARGCOUNT;
	diag = kdbgetaddrarg(argc, argv, &nextarg, &contents, NULL, NULL);
	if (diag)
		return diag;

	if (nextarg != argc + 1)
		return KDB_ARGCOUNT;

	width = argv[0][2] ? (argv[0][2] - '0') : (KDB_WORD_SIZE);
	diag = kdb_putword(addr, contents, width);
	if (diag)
		return diag;

	kdb_printf(kdb_machreg_fmt " = " kdb_machreg_fmt "\n", addr, contents);

	return 0;
}

/*
 * kdb_go - This function implements the 'go' command.
 *	go [address-expression]
 */
static int kdb_go(int argc, const char **argv)
{
	unsigned long addr;
	int diag;
	int nextarg;
	long offset;

	if (raw_smp_processor_id() != kdb_initial_cpu) {
		kdb_printf("go must execute on the entry cpu, "
			   "please use \"cpu %d\" and then execute go\n",
			   kdb_initial_cpu);
		return KDB_BADCPUNUM;
	}
	if (argc == 1) {
		nextarg = 1;
		diag = kdbgetaddrarg(argc, argv, &nextarg,
				     &addr, &offset, NULL);
		if (diag)
			return diag;
	} else if (argc) {
		return KDB_ARGCOUNT;
	}

	diag = KDB_CMD_GO;
	if (KDB_FLAG(CATASTROPHIC)) {
		kdb_printf("Catastrophic error detected\n");
		kdb_printf("kdb_continue_catastrophic=%d, ",
			kdb_continue_catastrophic);
		if (kdb_continue_catastrophic == 0 && kdb_go_count++ == 0) {
			kdb_printf("type go a second time if you really want "
				   "to continue\n");
			return 0;
		}
		if (kdb_continue_catastrophic == 2) {
			kdb_printf("forcing reboot\n");
			kdb_reboot(0, NULL);
		}
		kdb_printf("attempting to continue\n");
	}
	return diag;
}

/*
 * kdb_rd - This function implements the 'rd' command.
 */
static int kdb_rd(int argc, const char **argv)
{
	int len = kdb_check_regs();
#if DBG_MAX_REG_NUM > 0
	int i;
	char *rname;
	int rsize;
	u64 reg64;
	u32 reg32;
	u16 reg16;
	u8 reg8;

	if (len)
		return len;

	for (i = 0; i < DBG_MAX_REG_NUM; i++) {
		rsize = dbg_reg_def[i].size * 2;
		if (rsize > 16)
			rsize = 2;
		if (len + strlen(dbg_reg_def[i].name) + 4 + rsize > 80) {
			len = 0;
			kdb_printf("\n");
		}
		if (len)
			len += kdb_printf("  ");
		switch(dbg_reg_def[i].size * 8) {
		case 8:
			rname = dbg_get_reg(i, &reg8, kdb_current_regs);
			if (!rname)
				break;
			len += kdb_printf("%s: %02x", rname, reg8);
			break;
		case 16:
			rname = dbg_get_reg(i, &reg16, kdb_current_regs);
			if (!rname)
				break;
			len += kdb_printf("%s: %04x", rname, reg16);
			break;
		case 32:
			rname = dbg_get_reg(i, &reg32, kdb_current_regs);
			if (!rname)
				break;
			len += kdb_printf("%s: %08x", rname, reg32);
			break;
		case 64:
			rname = dbg_get_reg(i, &reg64, kdb_current_regs);
			if (!rname)
				break;
			len += kdb_printf("%s: %016llx", rname, reg64);
			break;
		default:
			len += kdb_printf("%s: ??", dbg_reg_def[i].name);
		}
	}
	kdb_printf("\n");
#else
	if (len)
		return len;

	kdb_dumpregs(kdb_current_regs);
#endif
	return 0;
}

/*
 * kdb_rm - This function implements the 'rm' (register modify)  command.
 *	rm register-name new-contents
 * Remarks:
 *	Allows register modification with the same restrictions as gdb
 */
static int kdb_rm(int argc, const char **argv)
{
#if DBG_MAX_REG_NUM > 0
	int diag;
	const char *rname;
	int i;
	u64 reg64;
	u32 reg32;
	u16 reg16;
	u8 reg8;

	if (argc != 2)
		return KDB_ARGCOUNT;
	/*
	 * Allow presence or absence of leading '%' symbol.
	 */
	rname = argv[1];
	if (*rname == '%')
		rname++;

	diag = kdbgetu64arg(argv[2], &reg64);
	if (diag)
		return diag;

	diag = kdb_check_regs();
	if (diag)
		return diag;

	diag = KDB_BADREG;
	for (i = 0; i < DBG_MAX_REG_NUM; i++) {
		if (strcmp(rname, dbg_reg_def[i].name) == 0) {
			diag = 0;
			break;
		}
	}
	if (!diag) {
		switch(dbg_reg_def[i].size * 8) {
		case 8:
			reg8 = reg64;
			dbg_set_reg(i, &reg8, kdb_current_regs);
			break;
		case 16:
			reg16 = reg64;
			dbg_set_reg(i, &reg16, kdb_current_regs);
			break;
		case 32:
			reg32 = reg64;
			dbg_set_reg(i, &reg32, kdb_current_regs);
			break;
		case 64:
			dbg_set_reg(i, &reg64, kdb_current_regs);
			break;
		}
	}
	return diag;
#else
	kdb_printf("ERROR: Register set currently not implemented\n");
    return 0;
#endif
}

#if defined(CONFIG_MAGIC_SYSRQ)
/*
 * kdb_sr - This function implements the 'sr' (SYSRQ key) command
 *	which interfaces to the soi-disant MAGIC SYSRQ functionality.
 *		sr <magic-sysrq-code>
 */
static int kdb_sr(int argc, const char **argv)
{
	bool check_mask =
	    !kdb_check_flags(KDB_ENABLE_ALL, kdb_cmd_enabled, false);

	if (argc != 1)
		return KDB_ARGCOUNT;

	kdb_trap_printk++;
	__handle_sysrq(*argv[1], check_mask);
	kdb_trap_printk--;

	return 0;
}
#endif	/* CONFIG_MAGIC_SYSRQ */

/*
 * kdb_ef - This function implements the 'regs' (display exception
 *	frame) command.  This command takes an address and expects to
 *	find an exception frame at that address, formats and prints
 *	it.
 *		regs address-expression
 * Remarks:
 *	Not done yet.
 */
static int kdb_ef(int argc, const char **argv)
{
	int diag;
	unsigned long addr;
	long offset;
	int nextarg;

	if (argc != 1)
		return KDB_ARGCOUNT;

	nextarg = 1;
	diag = kdbgetaddrarg(argc, argv, &nextarg, &addr, &offset, NULL);
	if (diag)
		return diag;
	show_regs((struct pt_regs *)addr);
	return 0;
}

#if defined(CONFIG_MODULES)
/*
 * kdb_lsmod - This function implements the 'lsmod' command.  Lists
 *	currently loaded kernel modules.
 *	Mostly taken from userland lsmod.
 */
static int kdb_lsmod(int argc, const char **argv)
{
	struct module *mod;

	if (argc != 0)
		return KDB_ARGCOUNT;

	kdb_printf("Module                  Size  modstruct     Used by\n");
	list_for_each_entry(mod, kdb_modules, list) {
		if (mod->state == MODULE_STATE_UNFORMED)
			continue;

		kdb_printf("%-20s%8u  0x%px ", mod->name,
			   mod->core_layout.size, (void *)mod);
#ifdef CONFIG_MODULE_UNLOAD
		kdb_printf("%4d ", module_refcount(mod));
#endif
		if (mod->state == MODULE_STATE_GOING)
			kdb_printf(" (Unloading)");
		else if (mod->state == MODULE_STATE_COMING)
			kdb_printf(" (Loading)");
		else
			kdb_printf(" (Live)");
		kdb_printf(" 0x%px", mod->core_layout.base);

#ifdef CONFIG_MODULE_UNLOAD
		{
			struct module_use *use;
			kdb_printf(" [ ");
			list_for_each_entry(use, &mod->source_list,
					    source_list)
				kdb_printf("%s ", use->target->name);
			kdb_printf("]\n");
		}
#endif
	}

	return 0;
}

#endif	/* CONFIG_MODULES */

/*
 * kdb_env - This function implements the 'env' command.  Display the
 *	current environment variables.
 */

static int kdb_env(int argc, const char **argv)
{
	kdb_printenv();

	if (KDB_DEBUG(MASK))
		kdb_printf("KDBDEBUG=0x%x\n",
			(kdb_flags & KDB_DEBUG(MASK)) >> KDB_DEBUG_FLAG_SHIFT);

	return 0;
}

#ifdef CONFIG_PRINTK
/*
 * kdb_dmesg - This function implements the 'dmesg' command to display
 *	the contents of the syslog buffer.
 *		dmesg [lines] [adjust]
 */
static int kdb_dmesg(int argc, const char **argv)
{
	int diag;
	int logging;
	int lines = 0;
	int adjust = 0;
	int n = 0;
	int skip = 0;
	struct kmsg_dump_iter iter;
	size_t len;
	char buf[201];

	if (argc > 2)
		return KDB_ARGCOUNT;
	if (argc) {
		char *cp;
		lines = simple_strtol(argv[1], &cp, 0);
		if (*cp)
			lines = 0;
		if (argc > 1) {
			adjust = simple_strtoul(argv[2], &cp, 0);
			if (*cp || adjust < 0)
				adjust = 0;
		}
	}

	/* disable LOGGING if set */
	diag = kdbgetintenv("LOGGING", &logging);
	if (!diag && logging) {
		const char *setargs[] = { "set", "LOGGING", "0" };
		kdb_set(2, setargs);
	}

	kmsg_dump_rewind(&iter);
	while (kmsg_dump_get_line(&iter, 1, NULL, 0, NULL))
		n++;

	if (lines < 0) {
		if (adjust >= n)
			kdb_printf("buffer only contains %d lines, nothing "
				   "printed\n", n);
		else if (adjust - lines >= n)
			kdb_printf("buffer only contains %d lines, last %d "
				   "lines printed\n", n, n - adjust);
		skip = adjust;
		lines = abs(lines);
	} else if (lines > 0) {
		skip = n - lines - adjust;
		lines = abs(lines);
		if (adjust >= n) {
			kdb_printf("buffer only contains %d lines, "
				   "nothing printed\n", n);
			skip = n;
		} else if (skip < 0) {
			lines += skip;
			skip = 0;
			kdb_printf("buffer only contains %d lines, first "
				   "%d lines printed\n", n, lines);
		}
	} else {
		lines = n;
	}

	if (skip >= n || skip < 0)
		return 0;

	kmsg_dump_rewind(&iter);
	while (kmsg_dump_get_line(&iter, 1, buf, sizeof(buf), &len)) {
		if (skip) {
			skip--;
			continue;
		}
		if (!lines--)
			break;
		if (KDB_FLAG(CMD_INTERRUPT))
			return 0;

		kdb_printf("%.*s\n", (int)len - 1, buf);
	}

	return 0;
}
#endif /* CONFIG_PRINTK */

/* Make sure we balance enable/disable calls, must disable first. */
static atomic_t kdb_nmi_disabled;

static int kdb_disable_nmi(int argc, const char *argv[])
{
	if (atomic_read(&kdb_nmi_disabled))
		return 0;
	atomic_set(&kdb_nmi_disabled, 1);
	arch_kgdb_ops.enable_nmi(0);
	return 0;
}

static int kdb_param_enable_nmi(const char *val, const struct kernel_param *kp)
{
	if (!atomic_add_unless(&kdb_nmi_disabled, -1, 0))
		return -EINVAL;
	arch_kgdb_ops.enable_nmi(1);
	return 0;
}

static const struct kernel_param_ops kdb_param_ops_enable_nmi = {
	.set = kdb_param_enable_nmi,
};
module_param_cb(enable_nmi, &kdb_param_ops_enable_nmi, NULL, 0600);

/*
 * kdb_cpu - This function implements the 'cpu' command.
 *	cpu	[<cpunum>]
 * Returns:
 *	KDB_CMD_CPU for success, a kdb diagnostic if error
 */
static void kdb_cpu_status(void)
{
	int i, start_cpu, first_print = 1;
	char state, prev_state = '?';

	kdb_printf("Currently on cpu %d\n", raw_smp_processor_id());
	kdb_printf("Available cpus: ");
	for (start_cpu = -1, i = 0; i < NR_CPUS; i++) {
		if (!cpu_online(i)) {
			state = 'F';	/* cpu is offline */
		} else if (!kgdb_info[i].enter_kgdb) {
			state = 'D';	/* cpu is online but unresponsive */
		} else {
			state = ' ';	/* cpu is responding to kdb */
			if (kdb_task_state_char(KDB_TSK(i)) == '-')
				state = '-';	/* idle task */
		}
		if (state != prev_state) {
			if (prev_state != '?') {
				if (!first_print)
					kdb_printf(", ");
				first_print = 0;
				kdb_printf("%d", start_cpu);
				if (start_cpu < i-1)
					kdb_printf("-%d", i-1);
				if (prev_state != ' ')
					kdb_printf("(%c)", prev_state);
			}
			prev_state = state;
			start_cpu = i;
		}
	}
	/* print the trailing cpus, ignoring them if they are all offline */
	if (prev_state != 'F') {
		if (!first_print)
			kdb_printf(", ");
		kdb_printf("%d", start_cpu);
		if (start_cpu < i-1)
			kdb_printf("-%d", i-1);
		if (prev_state != ' ')
			kdb_printf("(%c)", prev_state);
	}
	kdb_printf("\n");
}

static int kdb_cpu(int argc, const char **argv)
{
	unsigned long cpunum;
	int diag;

	if (argc == 0) {
		kdb_cpu_status();
		return 0;
	}

	if (argc != 1)
		return KDB_ARGCOUNT;

	diag = kdbgetularg(argv[1], &cpunum);
	if (diag)
		return diag;

	/*
	 * Validate cpunum
	 */
	if ((cpunum >= CONFIG_NR_CPUS) || !kgdb_info[cpunum].enter_kgdb)
		return KDB_BADCPUNUM;

	dbg_switch_cpu = cpunum;

	/*
	 * Switch to other cpu
	 */
	return KDB_CMD_CPU;
}

/* The user may not realize that ps/bta with no parameters does not print idle
 * or sleeping system daemon processes, so tell them how many were suppressed.
 */
void kdb_ps_suppressed(void)
{
	int idle = 0, daemon = 0;
	unsigned long cpu;
	const struct task_struct *p, *g;
	for_each_online_cpu(cpu) {
		p = kdb_curr_task(cpu);
		if (kdb_task_state(p, "-"))
			++idle;
	}
	for_each_process_thread(g, p) {
		if (kdb_task_state(p, "ims"))
			++daemon;
	}
	if (idle || daemon) {
		if (idle)
			kdb_printf("%d idle process%s (state -)%s\n",
				   idle, idle == 1 ? "" : "es",
				   daemon ? " and " : "");
		if (daemon)
			kdb_printf("%d sleeping system daemon (state [ims]) "
				   "process%s", daemon,
				   daemon == 1 ? "" : "es");
		kdb_printf(" suppressed,\nuse 'ps A' to see all.\n");
	}
}

void kdb_ps1(const struct task_struct *p)
{
	int cpu;
	unsigned long tmp;

	if (!p ||
	    copy_from_kernel_nofault(&tmp, (char *)p, sizeof(unsigned long)))
		return;

	cpu = kdb_process_cpu(p);
	kdb_printf("0x%px %8d %8d  %d %4d   %c  0x%px %c%s\n",
		   (void *)p, p->pid, p->parent->pid,
		   kdb_task_has_cpu(p), kdb_process_cpu(p),
		   kdb_task_state_char(p),
		   (void *)(&p->thread),
		   p == kdb_curr_task(raw_smp_processor_id()) ? '*' : ' ',
		   p->comm);
	if (kdb_task_has_cpu(p)) {
		if (!KDB_TSK(cpu)) {
			kdb_printf("  Error: no saved data for this cpu\n");
		} else {
			if (KDB_TSK(cpu) != p)
				kdb_printf("  Error: does not match running "
				   "process table (0x%px)\n", KDB_TSK(cpu));
		}
	}
}

/*
 * kdb_ps - This function implements the 'ps' command which shows a
 *	    list of the active processes.
 *
 * ps [<state_chars>]   Show processes, optionally selecting only those whose
 *                      state character is found in <state_chars>.
 */
static int kdb_ps(int argc, const char **argv)
{
	struct task_struct *g, *p;
	const char *mask;
	unsigned long cpu;

	if (argc == 0)
		kdb_ps_suppressed();
	kdb_printf("%-*s      Pid   Parent [*] cpu State %-*s Command\n",
		(int)(2*sizeof(void *))+2, "Task Addr",
		(int)(2*sizeof(void *))+2, "Thread");
	mask = argc ? argv[1] : kdbgetenv("PS");
	/* Run the active tasks first */
	for_each_online_cpu(cpu) {
		if (KDB_FLAG(CMD_INTERRUPT))
			return 0;
		p = kdb_curr_task(cpu);
		if (kdb_task_state(p, mask))
			kdb_ps1(p);
	}
	kdb_printf("\n");
	/* Now the real tasks */
	for_each_process_thread(g, p) {
		if (KDB_FLAG(CMD_INTERRUPT))
			return 0;
		if (kdb_task_state(p, mask))
			kdb_ps1(p);
	}

	return 0;
}

/*
 * kdb_pid - This function implements the 'pid' command which switches
 *	the currently active process.
 *		pid [<pid> | R]
 */
static int kdb_pid(int argc, const char **argv)
{
	struct task_struct *p;
	unsigned long val;
	int diag;

	if (argc > 1)
		return KDB_ARGCOUNT;

	if (argc) {
		if (strcmp(argv[1], "R") == 0) {
			p = KDB_TSK(kdb_initial_cpu);
		} else {
			diag = kdbgetularg(argv[1], &val);
			if (diag)
				return KDB_BADINT;

			p = find_task_by_pid_ns((pid_t)val,	&init_pid_ns);
			if (!p) {
				kdb_printf("No task with pid=%d\n", (pid_t)val);
				return 0;
			}
		}
		kdb_set_current_task(p);
	}
	kdb_printf("KDB current process is %s(pid=%d)\n",
		   kdb_current_task->comm,
		   kdb_current_task->pid);

	return 0;
}

static int kdb_kgdb(int argc, const char **argv)
{
	return KDB_CMD_KGDB;
}

/*
 * kdb_help - This function implements the 'help' and '?' commands.
 */
static int kdb_help(int argc, const char **argv)
{
	kdbtab_t *kt;

	kdb_printf("%-15.15s %-20.20s %s\n", "Command", "Usage", "Description");
	kdb_printf("-----------------------------"
		   "-----------------------------\n");
	list_for_each_entry(kt, &kdb_cmds_head, list_node) {
		char *space = "";
		if (KDB_FLAG(CMD_INTERRUPT))
			return 0;
		if (!kdb_check_flags(kt->flags, kdb_cmd_enabled, true))
			continue;
		if (strlen(kt->usage) > 20)
			space = "\n                                    ";
		kdb_printf("%-15.15s %-20s%s%s\n", kt->name,
			   kt->usage, space, kt->help);
	}
	return 0;
}

/*
 * kdb_kill - This function implements the 'kill' commands.
 */
static int kdb_kill(int argc, const char **argv)
{
	long sig, pid;
	char *endp;
	struct task_struct *p;

	if (argc != 2)
		return KDB_ARGCOUNT;

	sig = simple_strtol(argv[1], &endp, 0);
	if (*endp)
		return KDB_BADINT;
	if ((sig >= 0) || !valid_signal(-sig)) {
		kdb_printf("Invalid signal parameter.<-signal>\n");
		return 0;
	}
	sig = -sig;

	pid = simple_strtol(argv[2], &endp, 0);
	if (*endp)
		return KDB_BADINT;
	if (pid <= 0) {
		kdb_printf("Process ID must be large than 0.\n");
		return 0;
	}

	/* Find the process. */
	p = find_task_by_pid_ns(pid, &init_pid_ns);
	if (!p) {
		kdb_printf("The specified process isn't found.\n");
		return 0;
	}
	p = p->group_leader;
	kdb_send_sig(p, sig);
	return 0;
}

/*
 * Most of this code has been lifted from kernel/timer.c::sys_sysinfo().
 * I cannot call that code directly from kdb, it has an unconditional
 * cli()/sti() and calls routines that take locks which can stop the debugger.
 */
static void kdb_sysinfo(struct sysinfo *val)
{
	u64 uptime = ktime_get_mono_fast_ns();

	memset(val, 0, sizeof(*val));
	val->uptime = div_u64(uptime, NSEC_PER_SEC);
	val->loads[0] = avenrun[0];
	val->loads[1] = avenrun[1];
	val->loads[2] = avenrun[2];
	val->procs = nr_threads-1;
	si_meminfo(val);

	return;
}

/*
 * kdb_summary - This function implements the 'summary' command.
 */
static int kdb_summary(int argc, const char **argv)
{
	time64_t now;
	struct sysinfo val;

	if (argc)
		return KDB_ARGCOUNT;

	kdb_printf("sysname    %s\n", init_uts_ns.name.sysname);
	kdb_printf("release    %s\n", init_uts_ns.name.release);
	kdb_printf("version    %s\n", init_uts_ns.name.version);
	kdb_printf("machine    %s\n", init_uts_ns.name.machine);
	kdb_printf("nodename   %s\n", init_uts_ns.name.nodename);
	kdb_printf("domainname %s\n", init_uts_ns.name.domainname);

	now = __ktime_get_real_seconds();
	kdb_printf("date       %ptTs tz_minuteswest %d\n", &now, sys_tz.tz_minuteswest);
	kdb_sysinfo(&val);
	kdb_printf("uptime     ");
	if (val.uptime > (24*60*60)) {
		int days = val.uptime / (24*60*60);
		val.uptime %= (24*60*60);
		kdb_printf("%d day%s ", days, days == 1 ? "" : "s");
	}
	kdb_printf("%02ld:%02ld\n", val.uptime/(60*60), (val.uptime/60)%60);

	kdb_printf("load avg   %ld.%02ld %ld.%02ld %ld.%02ld\n",
		LOAD_INT(val.loads[0]), LOAD_FRAC(val.loads[0]),
		LOAD_INT(val.loads[1]), LOAD_FRAC(val.loads[1]),
		LOAD_INT(val.loads[2]), LOAD_FRAC(val.loads[2]));

	/* Display in kilobytes */
#define K(x) ((x) << (PAGE_SHIFT - 10))
	kdb_printf("\nMemTotal:       %8lu kB\nMemFree:        %8lu kB\n"
		   "Buffers:        %8lu kB\n",
		   K(val.totalram), K(val.freeram), K(val.bufferram));
	return 0;
}

/*
 * kdb_per_cpu - This function implements the 'per_cpu' command.
 */
static int kdb_per_cpu(int argc, const char **argv)
{
	char fmtstr[64];
	int cpu, diag, nextarg = 1;
	unsigned long addr, symaddr, val, bytesperword = 0, whichcpu = ~0UL;

	if (argc < 1 || argc > 3)
		return KDB_ARGCOUNT;

	diag = kdbgetaddrarg(argc, argv, &nextarg, &symaddr, NULL, NULL);
	if (diag)
		return diag;

	if (argc >= 2) {
		diag = kdbgetularg(argv[2], &bytesperword);
		if (diag)
			return diag;
	}
	if (!bytesperword)
		bytesperword = KDB_WORD_SIZE;
	else if (bytesperword > KDB_WORD_SIZE)
		return KDB_BADWIDTH;
	sprintf(fmtstr, "%%0%dlx ", (int)(2*bytesperword));
	if (argc >= 3) {
		diag = kdbgetularg(argv[3], &whichcpu);
		if (diag)
			return diag;
		if (whichcpu >= nr_cpu_ids || !cpu_online(whichcpu)) {
			kdb_printf("cpu %ld is not online\n", whichcpu);
			return KDB_BADCPUNUM;
		}
	}

	/* Most architectures use __per_cpu_offset[cpu], some use
	 * __per_cpu_offset(cpu), smp has no __per_cpu_offset.
	 */
#ifdef	__per_cpu_offset
#define KDB_PCU(cpu) __per_cpu_offset(cpu)
#else
#ifdef	CONFIG_SMP
#define KDB_PCU(cpu) __per_cpu_offset[cpu]
#else
#define KDB_PCU(cpu) 0
#endif
#endif
	for_each_online_cpu(cpu) {
		if (KDB_FLAG(CMD_INTERRUPT))
			return 0;

		if (whichcpu != ~0UL && whichcpu != cpu)
			continue;
		addr = symaddr + KDB_PCU(cpu);
		diag = kdb_getword(&val, addr, bytesperword);
		if (diag) {
			kdb_printf("%5d " kdb_bfd_vma_fmt0 " - unable to "
				   "read, diag=%d\n", cpu, addr, diag);
			continue;
		}
		kdb_printf("%5d ", cpu);
		kdb_md_line(fmtstr, addr,
			bytesperword == KDB_WORD_SIZE,
			1, bytesperword, 1, 1, 0);
	}
#undef KDB_PCU
	return 0;
}

/*
 * display help for the use of cmd | grep pattern
 */
static int kdb_grep_help(int argc, const char **argv)
{
	kdb_printf("Usage of  cmd args | grep pattern:\n");
	kdb_printf("  Any command's output may be filtered through an ");
	kdb_printf("emulated 'pipe'.\n");
	kdb_printf("  'grep' is just a key word.\n");
	kdb_printf("  The pattern may include a very limited set of "
		   "metacharacters:\n");
	kdb_printf("   pattern or ^pattern or pattern$ or ^pattern$\n");
	kdb_printf("  And if there are spaces in the pattern, you may "
		   "quote it:\n");
	kdb_printf("   \"pat tern\" or \"^pat tern\" or \"pat tern$\""
		   " or \"^pat tern$\"\n");
	return 0;
}

/**
 * kdb_register() - This function is used to register a kernel debugger
 *                  command.
 * @cmd: pointer to kdb command
 *
 * Note that it's the job of the caller to keep the memory for the cmd
 * allocated until unregister is called.
 */
int kdb_register(kdbtab_t *cmd)
{
	kdbtab_t *kp;

	list_for_each_entry(kp, &kdb_cmds_head, list_node) {
		if (strcmp(kp->name, cmd->name) == 0) {
			kdb_printf("Duplicate kdb cmd: %s, func %p help %s\n",
				   cmd->name, cmd->func, cmd->help);
			return 1;
		}
	}

	list_add_tail(&cmd->list_node, &kdb_cmds_head);
	return 0;
}
EXPORT_SYMBOL_GPL(kdb_register);

/**
 * kdb_register_table() - This function is used to register a kdb command
 *                        table.
 * @kp: pointer to kdb command table
 * @len: length of kdb command table
 */
void kdb_register_table(kdbtab_t *kp, size_t len)
{
	while (len--) {
		list_add_tail(&kp->list_node, &kdb_cmds_head);
		kp++;
	}
}

/**
 * kdb_unregister() - This function is used to unregister a kernel debugger
 *                    command. It is generally called when a module which
 *                    implements kdb command is unloaded.
 * @cmd: pointer to kdb command
 */
void kdb_unregister(kdbtab_t *cmd)
{
	list_del(&cmd->list_node);
}
EXPORT_SYMBOL_GPL(kdb_unregister);

static kdbtab_t maintab[] = {
	{	.name = "md",
		.func = kdb_md,
		.usage = "<vaddr>",
		.help = "Display Memory Contents, also mdWcN, e.g. md8c1",
		.minlen = 1,
		.flags = KDB_ENABLE_MEM_READ | KDB_REPEAT_NO_ARGS,
	},
	{	.name = "mdr",
		.func = kdb_md,
		.usage = "<vaddr> <bytes>",
		.help = "Display Raw Memory",
		.flags = KDB_ENABLE_MEM_READ | KDB_REPEAT_NO_ARGS,
	},
	{	.name = "mdp",
		.func = kdb_md,
		.usage = "<paddr> <bytes>",
		.help = "Display Physical Memory",
		.flags = KDB_ENABLE_MEM_READ | KDB_REPEAT_NO_ARGS,
	},
	{	.name = "mds",
		.func = kdb_md,
		.usage = "<vaddr>",
		.help = "Display Memory Symbolically",
		.flags = KDB_ENABLE_MEM_READ | KDB_REPEAT_NO_ARGS,
	},
	{	.name = "mm",
		.func = kdb_mm,
		.usage = "<vaddr> <contents>",
		.help = "Modify Memory Contents",
		.flags = KDB_ENABLE_MEM_WRITE | KDB_REPEAT_NO_ARGS,
	},
	{	.name = "go",
		.func = kdb_go,
		.usage = "[<vaddr>]",
		.help = "Continue Execution",
		.minlen = 1,
		.flags = KDB_ENABLE_REG_WRITE |
			     KDB_ENABLE_ALWAYS_SAFE_NO_ARGS,
	},
	{	.name = "rd",
		.func = kdb_rd,
		.usage = "",
		.help = "Display Registers",
		.flags = KDB_ENABLE_REG_READ,
	},
	{	.name = "rm",
		.func = kdb_rm,
		.usage = "<reg> <contents>",
		.help = "Modify Registers",
		.flags = KDB_ENABLE_REG_WRITE,
	},
	{	.name = "ef",
		.func = kdb_ef,
		.usage = "<vaddr>",
		.help = "Display exception frame",
		.flags = KDB_ENABLE_MEM_READ,
	},
	{	.name = "bt",
		.func = kdb_bt,
		.usage = "[<vaddr>]",
		.help = "Stack traceback",
		.minlen = 1,
		.flags = KDB_ENABLE_MEM_READ | KDB_ENABLE_INSPECT_NO_ARGS,
	},
	{	.name = "btp",
		.func = kdb_bt,
		.usage = "<pid>",
		.help = "Display stack for process <pid>",
		.flags = KDB_ENABLE_INSPECT,
	},
	{	.name = "bta",
		.func = kdb_bt,
<<<<<<< HEAD
		.usage = "[D|R|S|T|C|Z|E|U|I|M|A]",
		.help = "Backtrace all processes matching state flag",
=======
		.usage = "[<state_chars>|A]",
		.help = "Backtrace all processes whose state matches",
>>>>>>> df0cc57e
		.flags = KDB_ENABLE_INSPECT,
	},
	{	.name = "btc",
		.func = kdb_bt,
		.usage = "",
		.help = "Backtrace current process on each cpu",
		.flags = KDB_ENABLE_INSPECT,
	},
	{	.name = "btt",
		.func = kdb_bt,
		.usage = "<vaddr>",
		.help = "Backtrace process given its struct task address",
		.flags = KDB_ENABLE_MEM_READ | KDB_ENABLE_INSPECT_NO_ARGS,
	},
	{	.name = "env",
		.func = kdb_env,
		.usage = "",
		.help = "Show environment variables",
		.flags = KDB_ENABLE_ALWAYS_SAFE,
	},
	{	.name = "set",
		.func = kdb_set,
		.usage = "",
		.help = "Set environment variables",
		.flags = KDB_ENABLE_ALWAYS_SAFE,
	},
	{	.name = "help",
		.func = kdb_help,
		.usage = "",
		.help = "Display Help Message",
		.minlen = 1,
		.flags = KDB_ENABLE_ALWAYS_SAFE,
	},
	{	.name = "?",
		.func = kdb_help,
		.usage = "",
		.help = "Display Help Message",
		.flags = KDB_ENABLE_ALWAYS_SAFE,
	},
	{	.name = "cpu",
		.func = kdb_cpu,
		.usage = "<cpunum>",
		.help = "Switch to new cpu",
		.flags = KDB_ENABLE_ALWAYS_SAFE_NO_ARGS,
	},
	{	.name = "kgdb",
		.func = kdb_kgdb,
		.usage = "",
		.help = "Enter kgdb mode",
		.flags = 0,
	},
	{	.name = "ps",
		.func = kdb_ps,
<<<<<<< HEAD
		.usage = "[<flags>|A]",
=======
		.usage = "[<state_chars>|A]",
>>>>>>> df0cc57e
		.help = "Display active task list",
		.flags = KDB_ENABLE_INSPECT,
	},
	{	.name = "pid",
		.func = kdb_pid,
		.usage = "<pidnum>",
		.help = "Switch to another task",
		.flags = KDB_ENABLE_INSPECT,
	},
	{	.name = "reboot",
		.func = kdb_reboot,
		.usage = "",
		.help = "Reboot the machine immediately",
		.flags = KDB_ENABLE_REBOOT,
	},
#if defined(CONFIG_MODULES)
	{	.name = "lsmod",
		.func = kdb_lsmod,
		.usage = "",
		.help = "List loaded kernel modules",
		.flags = KDB_ENABLE_INSPECT,
	},
#endif
#if defined(CONFIG_MAGIC_SYSRQ)
	{	.name = "sr",
		.func = kdb_sr,
		.usage = "<key>",
		.help = "Magic SysRq key",
		.flags = KDB_ENABLE_ALWAYS_SAFE,
	},
#endif
#if defined(CONFIG_PRINTK)
	{	.name = "dmesg",
		.func = kdb_dmesg,
		.usage = "[lines]",
		.help = "Display syslog buffer",
		.flags = KDB_ENABLE_ALWAYS_SAFE,
	},
#endif
	{	.name = "defcmd",
		.func = kdb_defcmd,
		.usage = "name \"usage\" \"help\"",
		.help = "Define a set of commands, down to endefcmd",
		/*
		 * Macros are always safe because when executed each
		 * internal command re-enters kdb_parse() and is safety
		 * checked individually.
		 */
		.flags = KDB_ENABLE_ALWAYS_SAFE,
	},
	{	.name = "kill",
		.func = kdb_kill,
		.usage = "<-signal> <pid>",
		.help = "Send a signal to a process",
		.flags = KDB_ENABLE_SIGNAL,
	},
	{	.name = "summary",
		.func = kdb_summary,
		.usage = "",
		.help = "Summarize the system",
		.minlen = 4,
		.flags = KDB_ENABLE_ALWAYS_SAFE,
	},
	{	.name = "per_cpu",
		.func = kdb_per_cpu,
		.usage = "<sym> [<bytes>] [<cpu>]",
		.help = "Display per_cpu variables",
		.minlen = 3,
		.flags = KDB_ENABLE_MEM_READ,
	},
	{	.name = "grephelp",
		.func = kdb_grep_help,
		.usage = "",
		.help = "Display help on | grep",
		.flags = KDB_ENABLE_ALWAYS_SAFE,
	},
};

static kdbtab_t nmicmd = {
	.name = "disable_nmi",
	.func = kdb_disable_nmi,
	.usage = "",
	.help = "Disable NMI entry to KDB",
	.flags = KDB_ENABLE_ALWAYS_SAFE,
};

/* Initialize the kdb command table. */
static void __init kdb_inittab(void)
{
	kdb_register_table(maintab, ARRAY_SIZE(maintab));
	if (arch_kgdb_ops.enable_nmi)
		kdb_register_table(&nmicmd, 1);
}

/* Execute any commands defined in kdb_cmds.  */
static void __init kdb_cmd_init(void)
{
	int i, diag;
	for (i = 0; kdb_cmds[i]; ++i) {
		diag = kdb_parse(kdb_cmds[i]);
		if (diag)
			kdb_printf("kdb command %s failed, kdb diag %d\n",
				kdb_cmds[i], diag);
	}
	if (defcmd_in_progress) {
		kdb_printf("Incomplete 'defcmd' set, forcing endefcmd\n");
		kdb_parse("endefcmd");
	}
}

/* Initialize kdb_printf, breakpoint tables and kdb state */
void __init kdb_init(int lvl)
{
	static int kdb_init_lvl = KDB_NOT_INITIALIZED;
	int i;

	if (kdb_init_lvl == KDB_INIT_FULL || lvl <= kdb_init_lvl)
		return;
	for (i = kdb_init_lvl; i < lvl; i++) {
		switch (i) {
		case KDB_NOT_INITIALIZED:
			kdb_inittab();		/* Initialize Command Table */
			kdb_initbptab();	/* Initialize Breakpoints */
			break;
		case KDB_INIT_EARLY:
			kdb_cmd_init();		/* Build kdb_cmds tables */
			break;
		}
	}
	kdb_init_lvl = lvl;
}<|MERGE_RESOLUTION|>--- conflicted
+++ resolved
@@ -2743,13 +2743,8 @@
 	},
 	{	.name = "bta",
 		.func = kdb_bt,
-<<<<<<< HEAD
-		.usage = "[D|R|S|T|C|Z|E|U|I|M|A]",
-		.help = "Backtrace all processes matching state flag",
-=======
 		.usage = "[<state_chars>|A]",
 		.help = "Backtrace all processes whose state matches",
->>>>>>> df0cc57e
 		.flags = KDB_ENABLE_INSPECT,
 	},
 	{	.name = "btc",
@@ -2803,11 +2798,7 @@
 	},
 	{	.name = "ps",
 		.func = kdb_ps,
-<<<<<<< HEAD
-		.usage = "[<flags>|A]",
-=======
 		.usage = "[<state_chars>|A]",
->>>>>>> df0cc57e
 		.help = "Display active task list",
 		.flags = KDB_ENABLE_INSPECT,
 	},
