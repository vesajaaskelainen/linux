/*
 *  Copyright (C) 2006 IBM Corporation
 *
 *  Author: Serge Hallyn <serue@us.ibm.com>
 *
 *  This program is free software; you can redistribute it and/or
 *  modify it under the terms of the GNU General Public License as
 *  published by the Free Software Foundation, version 2 of the
 *  License.
 *
 *  Jun 2006 - namespaces support
 *             OpenVZ, SWsoft Inc.
 *             Pavel Emelianov <xemul@openvz.org>
 */

#include <linux/slab.h>
#include <linux/export.h>
#include <linux/nsproxy.h>
#include <linux/init_task.h>
#include <linux/mnt_namespace.h>
#include <linux/utsname.h>
#include <linux/pid_namespace.h>
#include <net/net_namespace.h>
#include <linux/ipc_namespace.h>
#include <linux/proc_fs.h>
#include <linux/file.h>
#include <linux/syscalls.h>

static struct kmem_cache *nsproxy_cachep;

struct nsproxy init_nsproxy = {
	.count	= ATOMIC_INIT(1),
	.uts_ns	= &init_uts_ns,
#if defined(CONFIG_POSIX_MQUEUE) || defined(CONFIG_SYSVIPC)
	.ipc_ns	= &init_ipc_ns,
#endif
	.mnt_ns	= NULL,
	.pid_ns	= &init_pid_ns,
#ifdef CONFIG_NET
	.net_ns	= &init_net,
#endif
};

static inline struct nsproxy *create_nsproxy(void)
{
	struct nsproxy *nsproxy;

	nsproxy = kmem_cache_alloc(nsproxy_cachep, GFP_KERNEL);
	if (nsproxy)
		atomic_set(&nsproxy->count, 1);
	return nsproxy;
}

/*
 * Create new nsproxy and all of its the associated namespaces.
 * Return the newly created nsproxy.  Do not attach this to the task,
 * leave it to the caller to do proper locking and attach it to task.
 */
static struct nsproxy *create_new_namespaces(unsigned long flags,
	struct task_struct *tsk, struct user_namespace *user_ns,
	struct fs_struct *new_fs)
{
	struct nsproxy *new_nsp;
	int err;

	new_nsp = create_nsproxy();
	if (!new_nsp)
		return ERR_PTR(-ENOMEM);

	new_nsp->mnt_ns = copy_mnt_ns(flags, tsk->nsproxy->mnt_ns, user_ns, new_fs);
	if (IS_ERR(new_nsp->mnt_ns)) {
		err = PTR_ERR(new_nsp->mnt_ns);
		goto out_ns;
	}

	new_nsp->uts_ns = copy_utsname(flags, user_ns, tsk->nsproxy->uts_ns);
	if (IS_ERR(new_nsp->uts_ns)) {
		err = PTR_ERR(new_nsp->uts_ns);
		goto out_uts;
	}

	new_nsp->ipc_ns = copy_ipcs(flags, user_ns, tsk->nsproxy->ipc_ns);
	if (IS_ERR(new_nsp->ipc_ns)) {
		err = PTR_ERR(new_nsp->ipc_ns);
		goto out_ipc;
	}

	new_nsp->pid_ns = copy_pid_ns(flags, user_ns, tsk->nsproxy->pid_ns);
	if (IS_ERR(new_nsp->pid_ns)) {
		err = PTR_ERR(new_nsp->pid_ns);
		goto out_pid;
	}

<<<<<<< HEAD
	new_nsp->net_ns = copy_net_ns(flags, task_cred_xxx(tsk, user_ns), tsk->nsproxy->net_ns);
=======
	new_nsp->net_ns = copy_net_ns(flags, user_ns, tsk->nsproxy->net_ns);
>>>>>>> 98f842e6
	if (IS_ERR(new_nsp->net_ns)) {
		err = PTR_ERR(new_nsp->net_ns);
		goto out_net;
	}

	return new_nsp;

out_net:
	if (new_nsp->pid_ns)
		put_pid_ns(new_nsp->pid_ns);
out_pid:
	if (new_nsp->ipc_ns)
		put_ipc_ns(new_nsp->ipc_ns);
out_ipc:
	if (new_nsp->uts_ns)
		put_uts_ns(new_nsp->uts_ns);
out_uts:
	if (new_nsp->mnt_ns)
		put_mnt_ns(new_nsp->mnt_ns);
out_ns:
	kmem_cache_free(nsproxy_cachep, new_nsp);
	return ERR_PTR(err);
}

/*
 * called from clone.  This now handles copy for nsproxy and all
 * namespaces therein.
 */
int copy_namespaces(unsigned long flags, struct task_struct *tsk)
{
	struct nsproxy *old_ns = tsk->nsproxy;
	struct user_namespace *user_ns = task_cred_xxx(tsk, user_ns);
	struct nsproxy *new_ns;
	int err = 0;

	if (!old_ns)
		return 0;

	get_nsproxy(old_ns);

	if (!(flags & (CLONE_NEWNS | CLONE_NEWUTS | CLONE_NEWIPC |
				CLONE_NEWPID | CLONE_NEWNET)))
		return 0;

	if (!ns_capable(user_ns, CAP_SYS_ADMIN)) {
		err = -EPERM;
		goto out;
	}

	/*
	 * CLONE_NEWIPC must detach from the undolist: after switching
	 * to a new ipc namespace, the semaphore arrays from the old
	 * namespace are unreachable.  In clone parlance, CLONE_SYSVSEM
	 * means share undolist with parent, so we must forbid using
	 * it along with CLONE_NEWIPC.
	 */
	if ((flags & CLONE_NEWIPC) && (flags & CLONE_SYSVSEM)) {
		err = -EINVAL;
		goto out;
	}

	new_ns = create_new_namespaces(flags, tsk,
				       task_cred_xxx(tsk, user_ns), tsk->fs);
	if (IS_ERR(new_ns)) {
		err = PTR_ERR(new_ns);
		goto out;
	}

	tsk->nsproxy = new_ns;

out:
	put_nsproxy(old_ns);
	return err;
}

void free_nsproxy(struct nsproxy *ns)
{
	if (ns->mnt_ns)
		put_mnt_ns(ns->mnt_ns);
	if (ns->uts_ns)
		put_uts_ns(ns->uts_ns);
	if (ns->ipc_ns)
		put_ipc_ns(ns->ipc_ns);
	if (ns->pid_ns)
		put_pid_ns(ns->pid_ns);
	put_net(ns->net_ns);
	kmem_cache_free(nsproxy_cachep, ns);
}

/*
 * Called from unshare. Unshare all the namespaces part of nsproxy.
 * On success, returns the new nsproxy.
 */
int unshare_nsproxy_namespaces(unsigned long unshare_flags,
	struct nsproxy **new_nsp, struct cred *new_cred, struct fs_struct *new_fs)
{
	struct user_namespace *user_ns;
	int err = 0;

	if (!(unshare_flags & (CLONE_NEWNS | CLONE_NEWUTS | CLONE_NEWIPC |
			       CLONE_NEWNET | CLONE_NEWPID)))
		return 0;

	user_ns = new_cred ? new_cred->user_ns : current_user_ns();
	if (!ns_capable(user_ns, CAP_SYS_ADMIN))
		return -EPERM;

	*new_nsp = create_new_namespaces(unshare_flags, current, user_ns,
					 new_fs ? new_fs : current->fs);
	if (IS_ERR(*new_nsp)) {
		err = PTR_ERR(*new_nsp);
		goto out;
	}

out:
	return err;
}

void switch_task_namespaces(struct task_struct *p, struct nsproxy *new)
{
	struct nsproxy *ns;

	might_sleep();

	ns = p->nsproxy;

	rcu_assign_pointer(p->nsproxy, new);

	if (ns && atomic_dec_and_test(&ns->count)) {
		/*
		 * wait for others to get what they want from this nsproxy.
		 *
		 * cannot release this nsproxy via the call_rcu() since
		 * put_mnt_ns() will want to sleep
		 */
		synchronize_rcu();
		free_nsproxy(ns);
	}
}

void exit_task_namespaces(struct task_struct *p)
{
	switch_task_namespaces(p, NULL);
}

SYSCALL_DEFINE2(setns, int, fd, int, nstype)
{
	const struct proc_ns_operations *ops;
	struct task_struct *tsk = current;
	struct nsproxy *new_nsproxy;
	struct proc_inode *ei;
	struct file *file;
	int err;

	file = proc_ns_fget(fd);
	if (IS_ERR(file))
		return PTR_ERR(file);

	err = -EINVAL;
	ei = PROC_I(file->f_dentry->d_inode);
	ops = ei->ns_ops;
	if (nstype && (ops->type != nstype))
		goto out;

	new_nsproxy = create_new_namespaces(0, tsk, current_user_ns(), tsk->fs);
	if (IS_ERR(new_nsproxy)) {
		err = PTR_ERR(new_nsproxy);
		goto out;
	}

	err = ops->install(new_nsproxy, ei->ns);
	if (err) {
		free_nsproxy(new_nsproxy);
		goto out;
	}
	switch_task_namespaces(tsk, new_nsproxy);
out:
	fput(file);
	return err;
}

int __init nsproxy_cache_init(void)
{
	nsproxy_cachep = KMEM_CACHE(nsproxy, SLAB_PANIC);
	return 0;
}<|MERGE_RESOLUTION|>--- conflicted
+++ resolved
@@ -91,11 +91,7 @@
 		goto out_pid;
 	}
 
-<<<<<<< HEAD
-	new_nsp->net_ns = copy_net_ns(flags, task_cred_xxx(tsk, user_ns), tsk->nsproxy->net_ns);
-=======
 	new_nsp->net_ns = copy_net_ns(flags, user_ns, tsk->nsproxy->net_ns);
->>>>>>> 98f842e6
 	if (IS_ERR(new_nsp->net_ns)) {
 		err = PTR_ERR(new_nsp->net_ns);
 		goto out_net;
