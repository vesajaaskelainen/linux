// SPDX-License-Identifier: GPL-2.0
//
// Freescale Generic ASoC Sound Card driver with ASRC
//
// Copyright (C) 2014 Freescale Semiconductor, Inc.
//
// Author: Nicolin Chen <nicoleotsuka@gmail.com>

#include <linux/clk.h>
#include <linux/i2c.h>
#include <linux/module.h>
#include <linux/of_platform.h>
#if IS_ENABLED(CONFIG_SND_AC97_CODEC)
#include <sound/ac97_codec.h>
#endif
#include <sound/pcm_params.h>
#include <sound/soc.h>
#include <sound/jack.h>
#include <sound/simple_card_utils.h>

#include "fsl_esai.h"
#include "fsl_sai.h"
#include "imx-audmux.h"

#include "../codecs/sgtl5000.h"
#include "../codecs/wm8962.h"
#include "../codecs/wm8960.h"
#include "../codecs/wm8994.h"

#define CS427x_SYSCLK_MCLK 0

#define RX 0
#define TX 1

/* Default DAI format without Master and Slave flag */
#define DAI_FMT_BASE (SND_SOC_DAIFMT_I2S | SND_SOC_DAIFMT_NB_NF)

/**
 * struct codec_priv - CODEC private data
 * @mclk_freq: Clock rate of MCLK
 * @free_freq: Clock rate of MCLK for hw_free()
 * @mclk_id: MCLK (or main clock) id for set_sysclk()
 * @fll_id: FLL (or secordary clock) id for set_sysclk()
 * @pll_id: PLL id for set_pll()
 */
struct codec_priv {
	unsigned long mclk_freq;
	unsigned long free_freq;
	u32 mclk_id;
	u32 fll_id;
	u32 pll_id;
};

/**
 * struct cpu_priv - CPU private data
 * @sysclk_freq: SYSCLK rates for set_sysclk()
 * @sysclk_dir: SYSCLK directions for set_sysclk()
 * @sysclk_id: SYSCLK ids for set_sysclk()
 * @slot_width: Slot width of each frame
 *
 * Note: [1] for tx and [0] for rx
 */
struct cpu_priv {
	unsigned long sysclk_freq[2];
	u32 sysclk_dir[2];
	u32 sysclk_id[2];
	u32 slot_width;
};

/**
 * struct fsl_asoc_card_priv - Freescale Generic ASOC card private data
 * @dai_link: DAI link structure including normal one and DPCM link
 * @hp_jack: Headphone Jack structure
 * @mic_jack: Microphone Jack structure
 * @pdev: platform device pointer
 * @codec_priv: CODEC private data
 * @cpu_priv: CPU private data
 * @card: ASoC card structure
 * @streams: Mask of current active streams
 * @sample_rate: Current sample rate
 * @sample_format: Current sample format
 * @asrc_rate: ASRC sample rate used by Back-Ends
 * @asrc_format: ASRC sample format used by Back-Ends
 * @dai_fmt: DAI format between CPU and CODEC
 * @name: Card name
 */

struct fsl_asoc_card_priv {
	struct snd_soc_dai_link dai_link[3];
	struct asoc_simple_jack hp_jack;
	struct asoc_simple_jack mic_jack;
	struct platform_device *pdev;
	struct codec_priv codec_priv;
	struct cpu_priv cpu_priv;
	struct snd_soc_card card;
	u8 streams;
	u32 sample_rate;
	snd_pcm_format_t sample_format;
	u32 asrc_rate;
	snd_pcm_format_t asrc_format;
	u32 dai_fmt;
	char name[32];
};

/*
 * This dapm route map exists for DPCM link only.
 * The other routes shall go through Device Tree.
 *
 * Note: keep all ASRC routes in the second half
 *	 to drop them easily for non-ASRC cases.
 */
static const struct snd_soc_dapm_route audio_map[] = {
	/* 1st half -- Normal DAPM routes */
	{"Playback",  NULL, "CPU-Playback"},
	{"CPU-Capture",  NULL, "Capture"},
	/* 2nd half -- ASRC DAPM routes */
	{"CPU-Playback",  NULL, "ASRC-Playback"},
	{"ASRC-Capture",  NULL, "CPU-Capture"},
};

static const struct snd_soc_dapm_route audio_map_ac97[] = {
	/* 1st half -- Normal DAPM routes */
	{"Playback",  NULL, "AC97 Playback"},
	{"AC97 Capture",  NULL, "Capture"},
	/* 2nd half -- ASRC DAPM routes */
	{"AC97 Playback",  NULL, "ASRC-Playback"},
	{"ASRC-Capture",  NULL, "AC97 Capture"},
};

static const struct snd_soc_dapm_route audio_map_tx[] = {
	/* 1st half -- Normal DAPM routes */
	{"Playback",  NULL, "CPU-Playback"},
	/* 2nd half -- ASRC DAPM routes */
	{"CPU-Playback",  NULL, "ASRC-Playback"},
};

static const struct snd_soc_dapm_route audio_map_rx[] = {
	/* 1st half -- Normal DAPM routes */
	{"CPU-Capture",  NULL, "Capture"},
	/* 2nd half -- ASRC DAPM routes */
	{"ASRC-Capture",  NULL, "CPU-Capture"},
};

/* Add all possible widgets into here without being redundant */
static const struct snd_soc_dapm_widget fsl_asoc_card_dapm_widgets[] = {
	SND_SOC_DAPM_LINE("Line Out Jack", NULL),
	SND_SOC_DAPM_LINE("Line In Jack", NULL),
	SND_SOC_DAPM_HP("Headphone Jack", NULL),
	SND_SOC_DAPM_SPK("Ext Spk", NULL),
	SND_SOC_DAPM_MIC("Mic Jack", NULL),
	SND_SOC_DAPM_MIC("AMIC", NULL),
	SND_SOC_DAPM_MIC("DMIC", NULL),
};

static bool fsl_asoc_card_is_ac97(struct fsl_asoc_card_priv *priv)
{
	return priv->dai_fmt == SND_SOC_DAIFMT_AC97;
}

static int fsl_asoc_card_hw_params(struct snd_pcm_substream *substream,
				   struct snd_pcm_hw_params *params)
{
	struct snd_soc_pcm_runtime *rtd = asoc_substream_to_rtd(substream);
	struct fsl_asoc_card_priv *priv = snd_soc_card_get_drvdata(rtd->card);
	bool tx = substream->stream == SNDRV_PCM_STREAM_PLAYBACK;
	struct codec_priv *codec_priv = &priv->codec_priv;
	struct cpu_priv *cpu_priv = &priv->cpu_priv;
	struct device *dev = rtd->card->dev;
	unsigned int pll_out;
	int ret;

	priv->sample_rate = params_rate(params);
	priv->sample_format = params_format(params);
	priv->streams |= BIT(substream->stream);

	if (fsl_asoc_card_is_ac97(priv))
		return 0;

	/* Specific configurations of DAIs starts from here */
	ret = snd_soc_dai_set_sysclk(asoc_rtd_to_cpu(rtd, 0), cpu_priv->sysclk_id[tx],
				     cpu_priv->sysclk_freq[tx],
				     cpu_priv->sysclk_dir[tx]);
	if (ret && ret != -ENOTSUPP) {
		dev_err(dev, "failed to set sysclk for cpu dai\n");
		goto fail;
	}

	if (cpu_priv->slot_width) {
		ret = snd_soc_dai_set_tdm_slot(asoc_rtd_to_cpu(rtd, 0), 0x3, 0x3, 2,
					       cpu_priv->slot_width);
		if (ret && ret != -ENOTSUPP) {
			dev_err(dev, "failed to set TDM slot for cpu dai\n");
			goto fail;
		}
	}

	/* Specific configuration for PLL */
	if (codec_priv->pll_id && codec_priv->fll_id) {
		if (priv->sample_format == SNDRV_PCM_FORMAT_S24_LE)
			pll_out = priv->sample_rate * 384;
		else
			pll_out = priv->sample_rate * 256;

		ret = snd_soc_dai_set_pll(asoc_rtd_to_codec(rtd, 0),
					  codec_priv->pll_id,
					  codec_priv->mclk_id,
					  codec_priv->mclk_freq, pll_out);
		if (ret) {
			dev_err(dev, "failed to start FLL: %d\n", ret);
			goto fail;
		}

		ret = snd_soc_dai_set_sysclk(asoc_rtd_to_codec(rtd, 0),
					     codec_priv->fll_id,
					     pll_out, SND_SOC_CLOCK_IN);

		if (ret && ret != -ENOTSUPP) {
			dev_err(dev, "failed to set SYSCLK: %d\n", ret);
			goto fail;
		}
	}

	return 0;

fail:
	priv->streams &= ~BIT(substream->stream);
	return ret;
}

static int fsl_asoc_card_hw_free(struct snd_pcm_substream *substream)
{
	struct snd_soc_pcm_runtime *rtd = substream->private_data;
	struct fsl_asoc_card_priv *priv = snd_soc_card_get_drvdata(rtd->card);
	struct codec_priv *codec_priv = &priv->codec_priv;
	struct device *dev = rtd->card->dev;
	int ret;

	priv->streams &= ~BIT(substream->stream);

	if (!priv->streams && codec_priv->pll_id && codec_priv->fll_id) {
		/* Force freq to be free_freq to avoid error message in codec */
		ret = snd_soc_dai_set_sysclk(asoc_rtd_to_codec(rtd, 0),
					     codec_priv->mclk_id,
					     codec_priv->free_freq,
					     SND_SOC_CLOCK_IN);
		if (ret) {
			dev_err(dev, "failed to switch away from FLL: %d\n", ret);
			return ret;
		}

		ret = snd_soc_dai_set_pll(asoc_rtd_to_codec(rtd, 0),
					  codec_priv->pll_id, 0, 0, 0);
		if (ret && ret != -ENOTSUPP) {
			dev_err(dev, "failed to stop FLL: %d\n", ret);
			return ret;
		}
	}

	return 0;
}

static const struct snd_soc_ops fsl_asoc_card_ops = {
	.hw_params = fsl_asoc_card_hw_params,
	.hw_free = fsl_asoc_card_hw_free,
};

static int be_hw_params_fixup(struct snd_soc_pcm_runtime *rtd,
			      struct snd_pcm_hw_params *params)
{
	struct fsl_asoc_card_priv *priv = snd_soc_card_get_drvdata(rtd->card);
	struct snd_interval *rate;
	struct snd_mask *mask;

	rate = hw_param_interval(params, SNDRV_PCM_HW_PARAM_RATE);
	rate->max = rate->min = priv->asrc_rate;

	mask = hw_param_mask(params, SNDRV_PCM_HW_PARAM_FORMAT);
	snd_mask_none(mask);
	snd_mask_set_format(mask, priv->asrc_format);

	return 0;
}

SND_SOC_DAILINK_DEFS(hifi,
	DAILINK_COMP_ARRAY(COMP_EMPTY()),
	DAILINK_COMP_ARRAY(COMP_EMPTY()),
	DAILINK_COMP_ARRAY(COMP_EMPTY()));

SND_SOC_DAILINK_DEFS(hifi_fe,
	DAILINK_COMP_ARRAY(COMP_EMPTY()),
	DAILINK_COMP_ARRAY(COMP_DUMMY()),
	DAILINK_COMP_ARRAY(COMP_EMPTY()));

SND_SOC_DAILINK_DEFS(hifi_be,
	DAILINK_COMP_ARRAY(COMP_EMPTY()),
	DAILINK_COMP_ARRAY(COMP_EMPTY()),
	DAILINK_COMP_ARRAY(COMP_DUMMY()));

static struct snd_soc_dai_link fsl_asoc_card_dai[] = {
	/* Default ASoC DAI Link*/
	{
		.name = "HiFi",
		.stream_name = "HiFi",
		.ops = &fsl_asoc_card_ops,
		SND_SOC_DAILINK_REG(hifi),
	},
	/* DPCM Link between Front-End and Back-End (Optional) */
	{
		.name = "HiFi-ASRC-FE",
		.stream_name = "HiFi-ASRC-FE",
		.dpcm_playback = 1,
		.dpcm_capture = 1,
		.dynamic = 1,
		SND_SOC_DAILINK_REG(hifi_fe),
	},
	{
		.name = "HiFi-ASRC-BE",
		.stream_name = "HiFi-ASRC-BE",
		.be_hw_params_fixup = be_hw_params_fixup,
		.ops = &fsl_asoc_card_ops,
		.dpcm_playback = 1,
		.dpcm_capture = 1,
		.no_pcm = 1,
		SND_SOC_DAILINK_REG(hifi_be),
	},
};

static int fsl_asoc_card_audmux_init(struct device_node *np,
				     struct fsl_asoc_card_priv *priv)
{
	struct device *dev = &priv->pdev->dev;
	u32 int_ptcr = 0, ext_ptcr = 0;
	int int_port, ext_port;
	int ret;

	ret = of_property_read_u32(np, "mux-int-port", &int_port);
	if (ret) {
		dev_err(dev, "mux-int-port missing or invalid\n");
		return ret;
	}
	ret = of_property_read_u32(np, "mux-ext-port", &ext_port);
	if (ret) {
		dev_err(dev, "mux-ext-port missing or invalid\n");
		return ret;
	}

	/*
	 * The port numbering in the hardware manual starts at 1, while
	 * the AUDMUX API expects it starts at 0.
	 */
	int_port--;
	ext_port--;

	/*
	 * Use asynchronous mode (6 wires) for all cases except AC97.
	 * If only 4 wires are needed, just set SSI into
	 * synchronous mode and enable 4 PADs in IOMUX.
	 */
	switch (priv->dai_fmt & SND_SOC_DAIFMT_CLOCK_PROVIDER_MASK) {
	case SND_SOC_DAIFMT_CBP_CFP:
		int_ptcr = IMX_AUDMUX_V2_PTCR_RFSEL(8 | ext_port) |
			   IMX_AUDMUX_V2_PTCR_RCSEL(8 | ext_port) |
			   IMX_AUDMUX_V2_PTCR_TFSEL(ext_port) |
			   IMX_AUDMUX_V2_PTCR_TCSEL(ext_port) |
			   IMX_AUDMUX_V2_PTCR_RFSDIR |
			   IMX_AUDMUX_V2_PTCR_RCLKDIR |
			   IMX_AUDMUX_V2_PTCR_TFSDIR |
			   IMX_AUDMUX_V2_PTCR_TCLKDIR;
		break;
	case SND_SOC_DAIFMT_CBP_CFC:
		int_ptcr = IMX_AUDMUX_V2_PTCR_RCSEL(8 | ext_port) |
			   IMX_AUDMUX_V2_PTCR_TCSEL(ext_port) |
			   IMX_AUDMUX_V2_PTCR_RCLKDIR |
			   IMX_AUDMUX_V2_PTCR_TCLKDIR;
		ext_ptcr = IMX_AUDMUX_V2_PTCR_RFSEL(8 | int_port) |
			   IMX_AUDMUX_V2_PTCR_TFSEL(int_port) |
			   IMX_AUDMUX_V2_PTCR_RFSDIR |
			   IMX_AUDMUX_V2_PTCR_TFSDIR;
		break;
	case SND_SOC_DAIFMT_CBC_CFP:
		int_ptcr = IMX_AUDMUX_V2_PTCR_RFSEL(8 | ext_port) |
			   IMX_AUDMUX_V2_PTCR_TFSEL(ext_port) |
			   IMX_AUDMUX_V2_PTCR_RFSDIR |
			   IMX_AUDMUX_V2_PTCR_TFSDIR;
		ext_ptcr = IMX_AUDMUX_V2_PTCR_RCSEL(8 | int_port) |
			   IMX_AUDMUX_V2_PTCR_TCSEL(int_port) |
			   IMX_AUDMUX_V2_PTCR_RCLKDIR |
			   IMX_AUDMUX_V2_PTCR_TCLKDIR;
		break;
	case SND_SOC_DAIFMT_CBC_CFC:
		ext_ptcr = IMX_AUDMUX_V2_PTCR_RFSEL(8 | int_port) |
			   IMX_AUDMUX_V2_PTCR_RCSEL(8 | int_port) |
			   IMX_AUDMUX_V2_PTCR_TFSEL(int_port) |
			   IMX_AUDMUX_V2_PTCR_TCSEL(int_port) |
			   IMX_AUDMUX_V2_PTCR_RFSDIR |
			   IMX_AUDMUX_V2_PTCR_RCLKDIR |
			   IMX_AUDMUX_V2_PTCR_TFSDIR |
			   IMX_AUDMUX_V2_PTCR_TCLKDIR;
		break;
	default:
		if (!fsl_asoc_card_is_ac97(priv))
			return -EINVAL;
	}

	if (fsl_asoc_card_is_ac97(priv)) {
		int_ptcr = IMX_AUDMUX_V2_PTCR_SYN |
			   IMX_AUDMUX_V2_PTCR_TCSEL(ext_port) |
			   IMX_AUDMUX_V2_PTCR_TCLKDIR;
		ext_ptcr = IMX_AUDMUX_V2_PTCR_SYN |
			   IMX_AUDMUX_V2_PTCR_TFSEL(int_port) |
			   IMX_AUDMUX_V2_PTCR_TFSDIR;
	}

	/* Asynchronous mode can not be set along with RCLKDIR */
	if (!fsl_asoc_card_is_ac97(priv)) {
		unsigned int pdcr =
				IMX_AUDMUX_V2_PDCR_RXDSEL(ext_port);

		ret = imx_audmux_v2_configure_port(int_port, 0,
						   pdcr);
		if (ret) {
			dev_err(dev, "audmux internal port setup failed\n");
			return ret;
		}
	}

	ret = imx_audmux_v2_configure_port(int_port, int_ptcr,
					   IMX_AUDMUX_V2_PDCR_RXDSEL(ext_port));
	if (ret) {
		dev_err(dev, "audmux internal port setup failed\n");
		return ret;
	}

	if (!fsl_asoc_card_is_ac97(priv)) {
		unsigned int pdcr =
				IMX_AUDMUX_V2_PDCR_RXDSEL(int_port);

		ret = imx_audmux_v2_configure_port(ext_port, 0,
						   pdcr);
		if (ret) {
			dev_err(dev, "audmux external port setup failed\n");
			return ret;
		}
	}

	ret = imx_audmux_v2_configure_port(ext_port, ext_ptcr,
					   IMX_AUDMUX_V2_PDCR_RXDSEL(int_port));
	if (ret) {
		dev_err(dev, "audmux external port setup failed\n");
		return ret;
	}

	return 0;
}

static int hp_jack_event(struct notifier_block *nb, unsigned long event,
			 void *data)
{
	struct snd_soc_jack *jack = (struct snd_soc_jack *)data;
	struct snd_soc_dapm_context *dapm = &jack->card->dapm;

	if (event & SND_JACK_HEADPHONE)
		/* Disable speaker if headphone is plugged in */
		snd_soc_dapm_disable_pin(dapm, "Ext Spk");
	else
		snd_soc_dapm_enable_pin(dapm, "Ext Spk");

	return 0;
}

static struct notifier_block hp_jack_nb = {
	.notifier_call = hp_jack_event,
};

static int mic_jack_event(struct notifier_block *nb, unsigned long event,
			  void *data)
{
	struct snd_soc_jack *jack = (struct snd_soc_jack *)data;
	struct snd_soc_dapm_context *dapm = &jack->card->dapm;

	if (event & SND_JACK_MICROPHONE)
		/* Disable dmic if microphone is plugged in */
		snd_soc_dapm_disable_pin(dapm, "DMIC");
	else
		snd_soc_dapm_enable_pin(dapm, "DMIC");

	return 0;
}

static struct notifier_block mic_jack_nb = {
	.notifier_call = mic_jack_event,
};

static int fsl_asoc_card_late_probe(struct snd_soc_card *card)
{
	struct fsl_asoc_card_priv *priv = snd_soc_card_get_drvdata(card);
	struct snd_soc_pcm_runtime *rtd = list_first_entry(
			&card->rtd_list, struct snd_soc_pcm_runtime, list);
	struct snd_soc_dai *codec_dai = asoc_rtd_to_codec(rtd, 0);
	struct codec_priv *codec_priv = &priv->codec_priv;
	struct device *dev = card->dev;
	int ret;

	if (fsl_asoc_card_is_ac97(priv)) {
#if IS_ENABLED(CONFIG_SND_AC97_CODEC)
		struct snd_soc_component *component = asoc_rtd_to_codec(rtd, 0)->component;
		struct snd_ac97 *ac97 = snd_soc_component_get_drvdata(component);

		/*
		 * Use slots 3/4 for S/PDIF so SSI won't try to enable
		 * other slots and send some samples there
		 * due to SLOTREQ bits for S/PDIF received from codec
		 */
		snd_ac97_update_bits(ac97, AC97_EXTENDED_STATUS,
				     AC97_EA_SPSA_SLOT_MASK, AC97_EA_SPSA_3_4);
#endif

		return 0;
	}

	ret = snd_soc_dai_set_sysclk(codec_dai, codec_priv->mclk_id,
				     codec_priv->mclk_freq, SND_SOC_CLOCK_IN);
	if (ret && ret != -ENOTSUPP) {
		dev_err(dev, "failed to set sysclk in %s\n", __func__);
		return ret;
	}

	return 0;
}

static int fsl_asoc_card_probe(struct platform_device *pdev)
{
	struct device_node *cpu_np, *codec_np, *asrc_np;
	struct device_node *np = pdev->dev.of_node;
	struct platform_device *asrc_pdev = NULL;
	struct device_node *bitclkprovider = NULL;
	struct device_node *frameprovider = NULL;
	struct platform_device *cpu_pdev;
	struct fsl_asoc_card_priv *priv;
	struct device *codec_dev = NULL;
	const char *codec_dai_name;
	const char *codec_dev_name;
	u32 width;
	int ret;

	priv = devm_kzalloc(&pdev->dev, sizeof(*priv), GFP_KERNEL);
	if (!priv)
		return -ENOMEM;

	cpu_np = of_parse_phandle(np, "audio-cpu", 0);
	/* Give a chance to old DT binding */
	if (!cpu_np)
		cpu_np = of_parse_phandle(np, "ssi-controller", 0);
	if (!cpu_np) {
		dev_err(&pdev->dev, "CPU phandle missing or invalid\n");
		ret = -EINVAL;
		goto fail;
	}

	cpu_pdev = of_find_device_by_node(cpu_np);
	if (!cpu_pdev) {
		dev_err(&pdev->dev, "failed to find CPU DAI device\n");
		ret = -EINVAL;
		goto fail;
	}

	codec_np = of_parse_phandle(np, "audio-codec", 0);
	if (codec_np) {
		struct platform_device *codec_pdev;
		struct i2c_client *codec_i2c;

		codec_i2c = of_find_i2c_device_by_node(codec_np);
		if (codec_i2c) {
			codec_dev = &codec_i2c->dev;
			codec_dev_name = codec_i2c->name;
		}
		if (!codec_dev) {
			codec_pdev = of_find_device_by_node(codec_np);
			if (codec_pdev) {
				codec_dev = &codec_pdev->dev;
				codec_dev_name = codec_pdev->name;
			}
		}
	}

	asrc_np = of_parse_phandle(np, "audio-asrc", 0);
	if (asrc_np)
		asrc_pdev = of_find_device_by_node(asrc_np);

	/* Get the MCLK rate only, and leave it controlled by CODEC drivers */
	if (codec_dev) {
		struct clk *codec_clk = clk_get(codec_dev, NULL);

		if (!IS_ERR(codec_clk)) {
			priv->codec_priv.mclk_freq = clk_get_rate(codec_clk);
			clk_put(codec_clk);
		}
	}

	/* Default sample rate and format, will be updated in hw_params() */
	priv->sample_rate = 44100;
	priv->sample_format = SNDRV_PCM_FORMAT_S16_LE;

	/* Assign a default DAI format, and allow each card to overwrite it */
	priv->dai_fmt = DAI_FMT_BASE;

	memcpy(priv->dai_link, fsl_asoc_card_dai,
	       sizeof(struct snd_soc_dai_link) * ARRAY_SIZE(priv->dai_link));

	priv->card.dapm_routes = audio_map;
	priv->card.num_dapm_routes = ARRAY_SIZE(audio_map);
	/* Diversify the card configurations */
	if (of_device_is_compatible(np, "fsl,imx-audio-cs42888")) {
		codec_dai_name = "cs42888";
		priv->cpu_priv.sysclk_freq[TX] = priv->codec_priv.mclk_freq;
		priv->cpu_priv.sysclk_freq[RX] = priv->codec_priv.mclk_freq;
		priv->cpu_priv.sysclk_dir[TX] = SND_SOC_CLOCK_OUT;
		priv->cpu_priv.sysclk_dir[RX] = SND_SOC_CLOCK_OUT;
		priv->cpu_priv.slot_width = 32;
		priv->dai_fmt |= SND_SOC_DAIFMT_CBC_CFC;
	} else if (of_device_is_compatible(np, "fsl,imx-audio-cs427x")) {
		codec_dai_name = "cs4271-hifi";
		priv->codec_priv.mclk_id = CS427x_SYSCLK_MCLK;
		priv->dai_fmt |= SND_SOC_DAIFMT_CBP_CFP;
	} else if (of_device_is_compatible(np, "fsl,imx-audio-sgtl5000")) {
		codec_dai_name = "sgtl5000";
		priv->codec_priv.mclk_id = SGTL5000_SYSCLK;
		priv->dai_fmt |= SND_SOC_DAIFMT_CBP_CFP;
	} else if (of_device_is_compatible(np, "fsl,imx-audio-tlv320aic32x4")) {
		codec_dai_name = "tlv320aic32x4-hifi";
		priv->dai_fmt |= SND_SOC_DAIFMT_CBP_CFP;
	} else if (of_device_is_compatible(np, "fsl,imx-audio-wm8962")) {
		codec_dai_name = "wm8962";
		priv->codec_priv.mclk_id = WM8962_SYSCLK_MCLK;
		priv->codec_priv.fll_id = WM8962_SYSCLK_FLL;
		priv->codec_priv.pll_id = WM8962_FLL;
		priv->dai_fmt |= SND_SOC_DAIFMT_CBP_CFP;
	} else if (of_device_is_compatible(np, "fsl,imx-audio-wm8960")) {
		codec_dai_name = "wm8960-hifi";
		priv->codec_priv.fll_id = WM8960_SYSCLK_AUTO;
		priv->codec_priv.pll_id = WM8960_SYSCLK_AUTO;
		priv->dai_fmt |= SND_SOC_DAIFMT_CBP_CFP;
	} else if (of_device_is_compatible(np, "fsl,imx-audio-ac97")) {
		codec_dai_name = "ac97-hifi";
		priv->dai_fmt = SND_SOC_DAIFMT_AC97;
		priv->card.dapm_routes = audio_map_ac97;
		priv->card.num_dapm_routes = ARRAY_SIZE(audio_map_ac97);
	} else if (of_device_is_compatible(np, "fsl,imx-audio-mqs")) {
		codec_dai_name = "fsl-mqs-dai";
		priv->dai_fmt = SND_SOC_DAIFMT_LEFT_J |
				SND_SOC_DAIFMT_CBC_CFC |
				SND_SOC_DAIFMT_NB_NF;
		priv->dai_link[1].dpcm_capture = 0;
		priv->dai_link[2].dpcm_capture = 0;
		priv->card.dapm_routes = audio_map_tx;
		priv->card.num_dapm_routes = ARRAY_SIZE(audio_map_tx);
	} else if (of_device_is_compatible(np, "fsl,imx-audio-wm8524")) {
		codec_dai_name = "wm8524-hifi";
		priv->dai_fmt |= SND_SOC_DAIFMT_CBC_CFC;
		priv->dai_link[1].dpcm_capture = 0;
		priv->dai_link[2].dpcm_capture = 0;
		priv->cpu_priv.slot_width = 32;
		priv->card.dapm_routes = audio_map_tx;
		priv->card.num_dapm_routes = ARRAY_SIZE(audio_map_tx);
	} else if (of_device_is_compatible(np, "fsl,imx-audio-si476x")) {
		codec_dai_name = "si476x-codec";
		priv->dai_fmt |= SND_SOC_DAIFMT_CBC_CFC;
		priv->card.dapm_routes = audio_map_rx;
		priv->card.num_dapm_routes = ARRAY_SIZE(audio_map_rx);
	} else if (of_device_is_compatible(np, "fsl,imx-audio-wm8958")) {
		codec_dai_name = "wm8994-aif1";
		priv->dai_fmt |= SND_SOC_DAIFMT_CBP_CFP;
		priv->codec_priv.mclk_id = WM8994_FLL_SRC_MCLK1;
		priv->codec_priv.fll_id = WM8994_SYSCLK_FLL1;
		priv->codec_priv.pll_id = WM8994_FLL1;
		priv->codec_priv.free_freq = priv->codec_priv.mclk_freq;
		priv->card.dapm_routes = NULL;
		priv->card.num_dapm_routes = 0;
	} else {
		dev_err(&pdev->dev, "unknown Device Tree compatible\n");
		ret = -EINVAL;
		goto asrc_fail;
	}

	/* Format info from DT is optional. */
<<<<<<< HEAD
	snd_soc_daifmt_parse_clock_provider_as_phandle(np, NULL, &bitclkmaster, &framemaster);
	if (bitclkmaster || framemaster) {
		unsigned int daifmt = snd_soc_daifmt_parse_format(np, NULL);

		if (codec_np == bitclkmaster)
			daifmt |= (codec_np == framemaster) ?
				SND_SOC_DAIFMT_CBM_CFM : SND_SOC_DAIFMT_CBM_CFS;
=======
	snd_soc_daifmt_parse_clock_provider_as_phandle(np, NULL, &bitclkprovider, &frameprovider);
	if (bitclkprovider || frameprovider) {
		unsigned int daifmt = snd_soc_daifmt_parse_format(np, NULL);

		if (codec_np == bitclkprovider)
			daifmt |= (codec_np == frameprovider) ?
				SND_SOC_DAIFMT_CBP_CFP : SND_SOC_DAIFMT_CBP_CFC;
>>>>>>> df0cc57e
		else
			daifmt |= (codec_np == frameprovider) ?
				SND_SOC_DAIFMT_CBC_CFP : SND_SOC_DAIFMT_CBC_CFC;

		/* Override dai_fmt with value from DT */
		priv->dai_fmt = daifmt;
	}

	/* Change direction according to format */
	if (priv->dai_fmt & SND_SOC_DAIFMT_CBP_CFP) {
		priv->cpu_priv.sysclk_dir[TX] = SND_SOC_CLOCK_IN;
		priv->cpu_priv.sysclk_dir[RX] = SND_SOC_CLOCK_IN;
	}

	of_node_put(bitclkprovider);
	of_node_put(frameprovider);

	if (!fsl_asoc_card_is_ac97(priv) && !codec_dev) {
		dev_dbg(&pdev->dev, "failed to find codec device\n");
		ret = -EPROBE_DEFER;
		goto asrc_fail;
	}

	/* Common settings for corresponding Freescale CPU DAI driver */
	if (of_node_name_eq(cpu_np, "ssi")) {
		/* Only SSI needs to configure AUDMUX */
		ret = fsl_asoc_card_audmux_init(np, priv);
		if (ret) {
			dev_err(&pdev->dev, "failed to init audmux\n");
			goto asrc_fail;
		}
	} else if (of_node_name_eq(cpu_np, "esai")) {
		struct clk *esai_clk = clk_get(&cpu_pdev->dev, "extal");

		if (!IS_ERR(esai_clk)) {
			priv->cpu_priv.sysclk_freq[TX] = clk_get_rate(esai_clk);
			priv->cpu_priv.sysclk_freq[RX] = clk_get_rate(esai_clk);
			clk_put(esai_clk);
		} else if (PTR_ERR(esai_clk) == -EPROBE_DEFER) {
			ret = -EPROBE_DEFER;
			goto asrc_fail;
		}

		priv->cpu_priv.sysclk_id[1] = ESAI_HCKT_EXTAL;
		priv->cpu_priv.sysclk_id[0] = ESAI_HCKR_EXTAL;
	} else if (of_node_name_eq(cpu_np, "sai")) {
		priv->cpu_priv.sysclk_id[1] = FSL_SAI_CLK_MAST1;
		priv->cpu_priv.sysclk_id[0] = FSL_SAI_CLK_MAST1;
	}

	/* Initialize sound card */
	priv->pdev = pdev;
	priv->card.dev = &pdev->dev;
	priv->card.owner = THIS_MODULE;
	ret = snd_soc_of_parse_card_name(&priv->card, "model");
	if (ret) {
		snprintf(priv->name, sizeof(priv->name), "%s-audio",
			 fsl_asoc_card_is_ac97(priv) ? "ac97" : codec_dev_name);
		priv->card.name = priv->name;
	}
	priv->card.dai_link = priv->dai_link;
	priv->card.late_probe = fsl_asoc_card_late_probe;
	priv->card.dapm_widgets = fsl_asoc_card_dapm_widgets;
	priv->card.num_dapm_widgets = ARRAY_SIZE(fsl_asoc_card_dapm_widgets);

	/* Drop the second half of DAPM routes -- ASRC */
	if (!asrc_pdev)
		priv->card.num_dapm_routes /= 2;

	if (of_property_read_bool(np, "audio-routing")) {
		ret = snd_soc_of_parse_audio_routing(&priv->card, "audio-routing");
		if (ret) {
			dev_err(&pdev->dev, "failed to parse audio-routing: %d\n", ret);
			goto asrc_fail;
		}
	}

	/* Normal DAI Link */
	priv->dai_link[0].cpus->of_node = cpu_np;
	priv->dai_link[0].codecs->dai_name = codec_dai_name;

	if (!fsl_asoc_card_is_ac97(priv))
		priv->dai_link[0].codecs->of_node = codec_np;
	else {
		u32 idx;

		ret = of_property_read_u32(cpu_np, "cell-index", &idx);
		if (ret) {
			dev_err(&pdev->dev,
				"cannot get CPU index property\n");
			goto asrc_fail;
		}

		priv->dai_link[0].codecs->name =
				devm_kasprintf(&pdev->dev, GFP_KERNEL,
					       "ac97-codec.%u",
					       (unsigned int)idx);
		if (!priv->dai_link[0].codecs->name) {
			ret = -ENOMEM;
			goto asrc_fail;
		}
	}

	priv->dai_link[0].platforms->of_node = cpu_np;
	priv->dai_link[0].dai_fmt = priv->dai_fmt;
	priv->card.num_links = 1;

	if (asrc_pdev) {
		/* DPCM DAI Links only if ASRC exsits */
		priv->dai_link[1].cpus->of_node = asrc_np;
		priv->dai_link[1].platforms->of_node = asrc_np;
		priv->dai_link[2].codecs->dai_name = codec_dai_name;
		priv->dai_link[2].codecs->of_node = codec_np;
		priv->dai_link[2].codecs->name =
				priv->dai_link[0].codecs->name;
		priv->dai_link[2].cpus->of_node = cpu_np;
		priv->dai_link[2].dai_fmt = priv->dai_fmt;
		priv->card.num_links = 3;

		ret = of_property_read_u32(asrc_np, "fsl,asrc-rate",
					   &priv->asrc_rate);
		if (ret) {
			dev_err(&pdev->dev, "failed to get output rate\n");
			ret = -EINVAL;
			goto asrc_fail;
		}

		ret = of_property_read_u32(asrc_np, "fsl,asrc-format",
					   &priv->asrc_format);
		if (ret) {
			/* Fallback to old binding; translate to asrc_format */
			ret = of_property_read_u32(asrc_np, "fsl,asrc-width",
						   &width);
			if (ret) {
				dev_err(&pdev->dev,
					"failed to decide output format\n");
				goto asrc_fail;
			}

			if (width == 24)
				priv->asrc_format = SNDRV_PCM_FORMAT_S24_LE;
			else
				priv->asrc_format = SNDRV_PCM_FORMAT_S16_LE;
		}
	}

	/* Finish card registering */
	platform_set_drvdata(pdev, priv);
	snd_soc_card_set_drvdata(&priv->card, priv);

	ret = devm_snd_soc_register_card(&pdev->dev, &priv->card);
	if (ret) {
		if (ret != -EPROBE_DEFER)
			dev_err(&pdev->dev, "snd_soc_register_card failed (%d)\n", ret);
		goto asrc_fail;
	}

	/*
	 * Properties "hp-det-gpio" and "mic-det-gpio" are optional, and
	 * asoc_simple_init_jack uses these properties for creating
	 * Headphone Jack and Microphone Jack.
	 *
	 * The notifier is initialized in snd_soc_card_jack_new(), then
	 * snd_soc_jack_notifier_register can be called.
	 */
	if (of_property_read_bool(np, "hp-det-gpio")) {
		ret = asoc_simple_init_jack(&priv->card, &priv->hp_jack,
					    1, NULL, "Headphone Jack");
		if (ret)
			goto asrc_fail;

		snd_soc_jack_notifier_register(&priv->hp_jack.jack, &hp_jack_nb);
	}

	if (of_property_read_bool(np, "mic-det-gpio")) {
		ret = asoc_simple_init_jack(&priv->card, &priv->mic_jack,
					    0, NULL, "Mic Jack");
		if (ret)
			goto asrc_fail;

		snd_soc_jack_notifier_register(&priv->mic_jack.jack, &mic_jack_nb);
	}

asrc_fail:
	of_node_put(asrc_np);
	of_node_put(codec_np);
	put_device(&cpu_pdev->dev);
fail:
	of_node_put(cpu_np);

	return ret;
}

static const struct of_device_id fsl_asoc_card_dt_ids[] = {
	{ .compatible = "fsl,imx-audio-ac97", },
	{ .compatible = "fsl,imx-audio-cs42888", },
	{ .compatible = "fsl,imx-audio-cs427x", },
	{ .compatible = "fsl,imx-audio-tlv320aic32x4", },
	{ .compatible = "fsl,imx-audio-sgtl5000", },
	{ .compatible = "fsl,imx-audio-wm8962", },
	{ .compatible = "fsl,imx-audio-wm8960", },
	{ .compatible = "fsl,imx-audio-mqs", },
	{ .compatible = "fsl,imx-audio-wm8524", },
	{ .compatible = "fsl,imx-audio-si476x", },
	{ .compatible = "fsl,imx-audio-wm8958", },
	{}
};
MODULE_DEVICE_TABLE(of, fsl_asoc_card_dt_ids);

static struct platform_driver fsl_asoc_card_driver = {
	.probe = fsl_asoc_card_probe,
	.driver = {
		.name = "fsl-asoc-card",
		.pm = &snd_soc_pm_ops,
		.of_match_table = fsl_asoc_card_dt_ids,
	},
};
module_platform_driver(fsl_asoc_card_driver);

MODULE_DESCRIPTION("Freescale Generic ASoC Sound Card driver with ASRC");
MODULE_AUTHOR("Nicolin Chen <nicoleotsuka@gmail.com>");
MODULE_ALIAS("platform:fsl-asoc-card");
MODULE_LICENSE("GPL");<|MERGE_RESOLUTION|>--- conflicted
+++ resolved
@@ -683,15 +683,6 @@
 	}
 
 	/* Format info from DT is optional. */
-<<<<<<< HEAD
-	snd_soc_daifmt_parse_clock_provider_as_phandle(np, NULL, &bitclkmaster, &framemaster);
-	if (bitclkmaster || framemaster) {
-		unsigned int daifmt = snd_soc_daifmt_parse_format(np, NULL);
-
-		if (codec_np == bitclkmaster)
-			daifmt |= (codec_np == framemaster) ?
-				SND_SOC_DAIFMT_CBM_CFM : SND_SOC_DAIFMT_CBM_CFS;
-=======
 	snd_soc_daifmt_parse_clock_provider_as_phandle(np, NULL, &bitclkprovider, &frameprovider);
 	if (bitclkprovider || frameprovider) {
 		unsigned int daifmt = snd_soc_daifmt_parse_format(np, NULL);
@@ -699,7 +690,6 @@
 		if (codec_np == bitclkprovider)
 			daifmt |= (codec_np == frameprovider) ?
 				SND_SOC_DAIFMT_CBP_CFP : SND_SOC_DAIFMT_CBP_CFC;
->>>>>>> df0cc57e
 		else
 			daifmt |= (codec_np == frameprovider) ?
 				SND_SOC_DAIFMT_CBC_CFP : SND_SOC_DAIFMT_CBC_CFC;
