--- conflicted
+++ resolved
@@ -101,10 +101,7 @@
 };
 
 DT_MACHINE_START(APE6EVM_DT, "ape6evm")
-<<<<<<< HEAD
-=======
 	.init_early	= r8a73a4_init_delay,
->>>>>>> f97c43bb
 	.init_time	= shmobile_timer_init,
 	.init_machine	= ape6evm_add_standard_devices,
 	.dt_compat	= ape6evm_boards_compat_dt,
