--- conflicted
+++ resolved
@@ -528,11 +528,8 @@
 #define AMDGPU_CHUNK_ID_SYNCOBJ_OUT     0x05
 #define AMDGPU_CHUNK_ID_BO_HANDLES      0x06
 #define AMDGPU_CHUNK_ID_SCHEDULED_DEPENDENCIES	0x07
-<<<<<<< HEAD
-=======
 #define AMDGPU_CHUNK_ID_SYNCOBJ_TIMELINE_WAIT    0x08
 #define AMDGPU_CHUNK_ID_SYNCOBJ_TIMELINE_SIGNAL  0x09
->>>>>>> 0ecfebd2
 
 struct drm_amdgpu_cs_chunk {
 	__u32		chunk_id;
