--- conflicted
+++ resolved
@@ -652,11 +652,7 @@
 			qc->flags |= ATA_QCFLAG_QUIET;
 	} else {
 		cmd->result = (DID_OK << 16) | SAM_STAT_TASK_SET_FULL;
-<<<<<<< HEAD
-		cmd->scsi_done(cmd);
-=======
 		scsi_done(cmd);
->>>>>>> df0cc57e
 	}
 
 	return qc;
