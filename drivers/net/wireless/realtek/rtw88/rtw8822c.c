--- conflicted
+++ resolved
@@ -5333,12 +5333,9 @@
 	.bfer_mu_max_num = 1,
 	.rx_ldpc = true,
 	.tx_stbc = true,
-<<<<<<< HEAD
-=======
 	.edcca_th = rtw8822c_edcca_th,
 	.l2h_th_ini_cs = 60,
 	.l2h_th_ini_ad = 45,
->>>>>>> df0cc57e
 
 #ifdef CONFIG_PM
 	.wow_fw_name = "rtw88/rtw8822c_wow_fw.bin",
